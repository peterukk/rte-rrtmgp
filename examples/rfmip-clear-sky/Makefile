--- conflicted
+++ resolved
@@ -72,8 +72,4 @@
 mo_load_coefficients.o: mo_load_coefficients.F90 mo_simple_netcdf.o
 
 clean:
-<<<<<<< HEAD
-	-rm rrtmgp_rfmip_sw rrtmgp_rfmip_lw *.o *.mod *.optrpt ../*.optrpt
-=======
-	rm -f rrtmgp_rfmip_lw rrtmgp_rfmip_sw *.o *.mod *.optrpt ../*.optrpt
->>>>>>> f5939a0e
+	-rm rrtmgp_rfmip_sw rrtmgp_rfmip_lw *.o *.mod *.optrpt ../*.optrpt