--- conflicted
+++ resolved
@@ -54,11 +54,7 @@
   !
   ! Gas optics: maps physical state of the atmosphere to optical properties
   !
-<<<<<<< HEAD
   use mo_gas_optics_rrtmgp,  only: ty_gas_optics_rrtmgp
-=======
-  use mo_gas_optics,  only: ty_gas_optics
->>>>>>> f5939a0e
   !
   ! Gas optics uses a derived type to represent gas concentrations compactly...
   !
@@ -114,11 +110,7 @@
   !
   ! Classes used by rte+rrtmgp
   !
-<<<<<<< HEAD
   type(ty_gas_optics_rrtmgp)                     :: k_dist
-=======
-  type(ty_gas_optics)                     :: k_dist
->>>>>>> f5939a0e
   type(ty_source_func_lw)                        :: source
   type(ty_optical_props_1scl)                    :: optical_props
   type(ty_fluxes_broadband)                      :: fluxes
