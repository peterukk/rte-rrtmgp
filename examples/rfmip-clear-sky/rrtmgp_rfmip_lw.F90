! This code is part of RRTM for GCM Applications - Parallel (RRTMGP)
!
! Contacts: Robert Pincus and Eli Mlawer
! email:  rrtmgp@aer.com
!
! Copyright 2015-2018,  Atmospheric and Environmental Research and
! Regents of the University of Colorado.  All right reserved.
!
! Use and duplication is permitted under the terms of the
!    BSD 3-clause license, see http://opensource.org/licenses/BSD-3-Clause
! -------------------------------------------------------------------------------------------------
!
! Example program to demonstrate the calculation of longwave radiative fluxes in clear, aerosol-free skies.
!   The example files come from the Radiative Forcing MIP (https://www.earthsystemcog.org/projects/rfmip/)
!   The large problem (1800 profiles) is divided into blocks
!
! Program is invoked as rrtmgp_rfmip_lw [block_size input_file  coefficient_file upflux_file downflux_file]
!   All arguments are optional but need to be specified in order.
!
! -------------------------------------------------------------------------------------------------
!
! Error checking: Procedures in rte+rrtmgp return strings which are empty if no errors occured
!   Check the incoming string, print it out and stop execution if non-empty
!
subroutine stop_on_err(error_msg)
  use iso_fortran_env, only : error_unit
  character(len=*), intent(in) :: error_msg

  if(error_msg /= "") then
    write (error_unit,*) trim(error_msg)
    write (error_unit,*) "rrtmgp_rfmip_lw stopping"
    stop
  end if
end subroutine stop_on_err
! -------------------------------------------------------------------------------------------------
!
! Main program
!
! -------------------------------------------------------------------------------------------------
program rrtmgp_rfmip_lw
  ! --------------------------------------------------
  !
  ! Modules for working with rte and rrtmgp
  !
  ! Working precision for real variables
  !
  use mo_rte_kind,           only: wp
  !
  ! Optical properties of the atmosphere as array of values
  !   In the longwave we include only absorption optical depth (_1scl)
  !   Shortwave calculations would use optical depth, single-scattering albedo, asymmetry parameter (_2str)
  !
  use mo_optical_props,      only: ty_optical_props_1scl
  !
  ! Gas optics: maps physical state of the atmosphere to optical properties
  !
  use mo_gas_optics,         only: ty_gas_optics
  !
  ! Gas optics uses a derived type to represent gas concentrations compactly...
  !
  use mo_gas_concentrations, only: ty_gas_concs
  !
  ! ... and another type to encapsulate the longwave source functions.
  !
  use mo_source_functions,   only: ty_source_func_lw
  !
  ! RTE longwave driver
  !
  use mo_rte_lw,             only: rte_lw
  !
  ! RTE driver uses a derived type to reduce spectral fluxes to whatever the user wants
  !   Here we're just reporting broadband fluxes
  !
  use mo_fluxes,             only: ty_fluxes_broadband
  ! --------------------------------------------------
  !
  ! modules for reading and writing files
  !
  ! RRTMGP's gas optics class needs to be initialized with data read from a netCDF files
  !
  use mo_load_coefficients,  only: load_and_init
  use mo_rfmip_io,           only: read_size, read_and_block_pt, read_and_block_gases_ty, unblock_and_write, &
                                   read_and_block_lw_bc, read_kdist_gas_names
<<<<<<< HEAD
=======
#ifdef USE_TIMING
>>>>>>> a688b3bd
  !
  ! Timing library
  !
  use gptl,                  only: gptlstart, gptlstop, gptlinitialize, gptlpr, gptlfinalize, gptlsetoption, &
                                   gptlpercent, gptloverhead
<<<<<<< HEAD
=======
#endif
>>>>>>> a688b3bd
  implicit none
  ! --------------------------------------------------
  !
  ! Local variables
  !
  character(len=132)         :: rfmip_file = 'multiple_input4MIPs_radiation_RFMIP_UColorado-RFMIP-0-4_none.nc', &
                                kdist_file = 'coefficients_lw.nc', &
                                flxdn_file = 'rld_template.nc', flxup_file = 'rlu_template.nc'
  integer                    :: nargs, ncol, nlay, nexp, nblocks, block_size
  logical                    :: top_at_1
  integer                    :: b
  character(len=6)           :: block_size_char
  integer                    :: i

  character(len=32 ), &
            dimension(:),             allocatable :: kdist_gas_names, gases_to_use
  real(wp), dimension(:,:,:),         allocatable :: p_lay, p_lev, t_lay, t_lev ! block_size, nlay, nblocks
  real(wp), dimension(:,:,:), target, allocatable :: flux_up, flux_dn
  real(wp), dimension(:,:  ),         allocatable :: sfc_emis, sfc_t            ! block_size, nblocks

  !
  ! Classes used by rte+rrtmgp
  !
  type(ty_gas_optics)                            :: k_dist
  type(ty_source_func_lw)                        :: source
  type(ty_optical_props_1scl)                    :: optical_props
  type(ty_fluxes_broadband)                      :: fluxes
  !
  ! ty_gas_concentration holds multiple columns; we make an array of these objects to
  !   leverage what we know about the input file
  !
  type(ty_gas_concs), dimension(:), allocatable  :: gas_conc_array

<<<<<<< HEAD
  integer :: ret
=======
#ifdef USE_TIMING
  integer :: ret
#endif
>>>>>>> a688b3bd
  ! -------------------------------------------------------------------------------------------------
  !
  ! Code starts
  ! Argument list:
  !   block size, input file, coefficient file, upflux file, downflux file
  !   all arguments are optional
  !
  nargs = command_argument_count()
  if(nargs >= 2) call get_command_argument(2, rfmip_file)
  if(nargs >= 3) call get_command_argument(3, kdist_file)
  if(nargs >= 4) call get_command_argument(4, flxup_file)
  if(nargs >= 5) call get_command_argument(5, flxdn_file)

  ! How big is the problem? Does it fit into blocks of the size we've specified?
  !
  call read_size(rfmip_file, ncol, nlay, nexp)
  if(nargs >= 1) then
    call get_command_argument(1, block_size_char)
    read(block_size_char, '(i6)') block_size
  else
    block_size = ncol
  end if
  if(mod(ncol*nexp, block_size) /= 0 ) call stop_on_err("rrtmgp_rfmip_lw: number of columns doesn't fit evenly into blocks.")
  nblocks = (ncol*nexp)/block_size
  print *, "Doing ",  nblocks, "blocks of size ", block_size

  !
  ! Names of gases known to the k-distribution.
  !
  call read_kdist_gas_names(kdist_file, kdist_gas_names)
  !
  ! Which gases will be included in the calculation?
  !    By default we'll use all the gases the k-distribution can handle, but
  !    we could provide variants i.e. using equivalent concentrations per RFMIP
  !
  gases_to_use = kdist_gas_names
  print *, "Radiation calculation uses gases "
  print *, "  ", (trim(gases_to_use(b)) // " ", b = 1, size(gases_to_use))

  ! --------------------------------------------------
  !
  ! Prepare data for use in rte+rrtmgp
  !
  !
  ! Allocation on assignment within reading routines
  !
  call read_and_block_pt(rfmip_file, block_size, p_lay, p_lev, t_lay, t_lev)
  !
  ! Are the arrays ordered in the vertical with 1 at the top or the bottom of the domain?
  !
  top_at_1 = p_lay(1, 1, 1) < p_lay(1, nlay, 1)

  !
  ! Read the gas concentrations and surface properties
  !
  call read_and_block_gases_ty(rfmip_file, block_size, gases_to_use, gas_conc_array)
  call read_and_block_lw_bc(rfmip_file, block_size, sfc_emis, sfc_t)

  !
  ! Read k-distribution information. load_and_init() reads data from netCDF and calls
  !   k_dist%init(); users might want to use their own reading methods
  !
  call load_and_init(k_dist, trim(kdist_file), gas_conc_array(1))
  if(.not. k_dist%source_is_internal()) &
    stop "rrtmgp_rfmip_lw: k-distribution file isn't LW"

  !
  ! RRTMGP won't run with pressure less than its minimum. The top level in the RFMIP file
  !   is set to 10^-3 Pa. Here we pretend the layer is just a bit less deep.
  !   This introduces an error but shows input sanitizing.
  !
  if(top_at_1) then
    p_lev(:,1,:) = k_dist%get_press_ref_min() + epsilon(k_dist%get_press_ref_min())
  else
    p_lev(:,nlay+1,:) &
                 = k_dist%get_press_ref_min() + epsilon(k_dist%get_press_ref_min())
  end if

  !
  ! Allocate space for output fluxes (accessed via pointers in ty_fluxes_broadband),
  !   gas optical properties, and source functions. The %alloc() routines carry along
  !   the spectral discretization from the k-distribution.
  !
  allocate(flux_up(    block_size, nlay+1, nblocks), &
           flux_dn(    block_size, nlay+1, nblocks))
  call stop_on_err(source%alloc            (block_size, nlay, k_dist))
  call stop_on_err(optical_props%alloc_1scl(block_size, nlay, k_dist))
  ! --------------------------------------------------
#ifdef USE_TIMING
  !
  ! Initialize timers
  !
  ret = gptlsetoption (gptlpercent, 1)        ! Turn on "% of" print
  ret = gptlsetoption (gptloverhead, 0)       ! Turn off overhead estimate
  ret =  gptlinitialize()
#endif
  !
  ! Initialize timers
  !
  ret = gptlsetoption (gptlpercent, 1)        ! Turn on "% of" print
  ret = gptlsetoption (gptloverhead, 0)       ! Turn off overhead estimate
  ret =  gptlinitialize()
  !
  ! Loop over blocks
  !
  do b = 1, nblocks
    fluxes%flux_up => flux_up(:,:,b)
    fluxes%flux_dn => flux_dn(:,:,b)
    !
    ! Compute the optical properties of the atmosphere and the Planck source functions
    !    from pressures, temperatures, and gas concentrations...
    !
<<<<<<< HEAD
    ret =  gptlstart('gas_optics (LW)')
=======
#ifdef USE_TIMING
    ret =  gptlstart('gas_optics (LW)')
#endif
>>>>>>> a688b3bd
    call stop_on_err(k_dist%gas_optics(p_lay(:,:,b), &
                                       p_lev(:,:,b),       &
                                       t_lay(:,:,b),       &
                                       sfc_t(:  ,b),       &
                                       gas_conc_array(b),  &
                                       optical_props,      &
                                       source,             &
                                       tlev = t_lev(:,:,b)))
<<<<<<< HEAD
    ret =  gptlstop('gas_optics (LW)')
=======
#ifdef USE_TIMING
    ret =  gptlstop('gas_optics (LW)')
#endif
>>>>>>> a688b3bd
    !
    ! ... and compute the spectrally-resolved fluxes, providing reduced values
    !    via ty_fluxes_broadband
    !
<<<<<<< HEAD
    ret =  gptlstart('rte_lw')
=======
#ifdef USE_TIMING
    ret =  gptlstart('rte_lw')
#endif
>>>>>>> a688b3bd
    call stop_on_err(rte_lw(optical_props,   &
                            top_at_1,        &
                            source,          &
                            spread(sfc_emis(:,b), 1, ncopies = k_dist%get_nband()), &
                            fluxes))
<<<<<<< HEAD
    ret =  gptlstop('rte_lw')
  end do
=======
#ifdef USE_TIMING
    ret =  gptlstop('rte_lw')
#endif
  end do
#ifdef USE_TIMING
>>>>>>> a688b3bd
  !
  ! End timers
  !
  ret = gptlpr(block_size)
  ret = gptlfinalize()
<<<<<<< HEAD
=======
#endif
>>>>>>> a688b3bd
  ! --------------------------------------------------
  call unblock_and_write(trim(flxup_file), 'rlu', flux_up)
  call unblock_and_write(trim(flxdn_file), 'rld', flux_dn)
end program rrtmgp_rfmip_lw<|MERGE_RESOLUTION|>--- conflicted
+++ resolved
@@ -81,19 +81,13 @@
   use mo_load_coefficients,  only: load_and_init
   use mo_rfmip_io,           only: read_size, read_and_block_pt, read_and_block_gases_ty, unblock_and_write, &
                                    read_and_block_lw_bc, read_kdist_gas_names
-<<<<<<< HEAD
-=======
-#ifdef USE_TIMING
->>>>>>> a688b3bd
+#ifdef USE_TIMING
   !
   ! Timing library
   !
   use gptl,                  only: gptlstart, gptlstop, gptlinitialize, gptlpr, gptlfinalize, gptlsetoption, &
                                    gptlpercent, gptloverhead
-<<<<<<< HEAD
-=======
-#endif
->>>>>>> a688b3bd
+#endif
   implicit none
   ! --------------------------------------------------
   !
@@ -127,13 +121,9 @@
   !
   type(ty_gas_concs), dimension(:), allocatable  :: gas_conc_array
 
-<<<<<<< HEAD
+#ifdef USE_TIMING
   integer :: ret
-=======
-#ifdef USE_TIMING
-  integer :: ret
-#endif
->>>>>>> a688b3bd
+#endif
   ! -------------------------------------------------------------------------------------------------
   !
   ! Code starts
@@ -246,13 +236,9 @@
     ! Compute the optical properties of the atmosphere and the Planck source functions
     !    from pressures, temperatures, and gas concentrations...
     !
-<<<<<<< HEAD
+#ifdef USE_TIMING
     ret =  gptlstart('gas_optics (LW)')
-=======
-#ifdef USE_TIMING
-    ret =  gptlstart('gas_optics (LW)')
-#endif
->>>>>>> a688b3bd
+#endif
     call stop_on_err(k_dist%gas_optics(p_lay(:,:,b), &
                                        p_lev(:,:,b),       &
                                        t_lay(:,:,b),       &
@@ -261,48 +247,32 @@
                                        optical_props,      &
                                        source,             &
                                        tlev = t_lev(:,:,b)))
-<<<<<<< HEAD
+#ifdef USE_TIMING
     ret =  gptlstop('gas_optics (LW)')
-=======
-#ifdef USE_TIMING
-    ret =  gptlstop('gas_optics (LW)')
-#endif
->>>>>>> a688b3bd
+#endif
     !
     ! ... and compute the spectrally-resolved fluxes, providing reduced values
     !    via ty_fluxes_broadband
     !
-<<<<<<< HEAD
+#ifdef USE_TIMING
     ret =  gptlstart('rte_lw')
-=======
-#ifdef USE_TIMING
-    ret =  gptlstart('rte_lw')
-#endif
->>>>>>> a688b3bd
+#endif
     call stop_on_err(rte_lw(optical_props,   &
                             top_at_1,        &
                             source,          &
                             spread(sfc_emis(:,b), 1, ncopies = k_dist%get_nband()), &
                             fluxes))
-<<<<<<< HEAD
+#ifdef USE_TIMING
     ret =  gptlstop('rte_lw')
+#endif
   end do
-=======
-#ifdef USE_TIMING
-    ret =  gptlstop('rte_lw')
-#endif
-  end do
-#ifdef USE_TIMING
->>>>>>> a688b3bd
+#ifdef USE_TIMING
   !
   ! End timers
   !
   ret = gptlpr(block_size)
   ret = gptlfinalize()
-<<<<<<< HEAD
-=======
-#endif
->>>>>>> a688b3bd
+#endif
   ! --------------------------------------------------
   call unblock_and_write(trim(flxup_file), 'rlu', flux_up)
   call unblock_and_write(trim(flxdn_file), 'rld', flux_dn)
