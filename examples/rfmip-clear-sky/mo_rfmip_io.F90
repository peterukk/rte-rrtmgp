--- conflicted
+++ resolved
@@ -236,14 +236,6 @@
           names_in_file(i) = conc_name(string_loc_in_array(names_in_file(i), chem_name))
       end do
     case (2)
-<<<<<<< HEAD
-      num_gases = 4
-      allocate(names_in_kdist(num_gases), names_in_file(num_gases))
-      names_in_kdist = ['co2  ', 'ch4  ', 'n2o  ', 'cfc11']
-      names_in_file =  ['carbon_dioxide', &
-                        'methane       ', &
-                        'nitrous_oxide ', &
-=======
       num_gases = 5
       allocate(names_in_kdist(num_gases), names_in_file(num_gases))
       names_in_kdist = ['co2  ', 'ch4  ', 'n2o  ', 'cfc12', 'cfc11']
@@ -251,7 +243,6 @@
                         'methane       ', &
                         'nitrous_oxide ', &
                         'cfc12         ', &
->>>>>>> 01a90d30
                         'cfc11eq       ']
     case (3)
       num_gases = 5
