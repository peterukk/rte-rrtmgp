--- conflicted
+++ resolved
@@ -164,7 +164,6 @@
     if(nf90_open(trim(fileName), NF90_NOWRITE, ncid) /= NF90_NOERR) &
       call stop_on_err("read_and_block_sw_bc: can't find file " // trim(fileName))
 
-<<<<<<< HEAD
     temp2D(1:ncol_l,1:nexp_l) = spread(read_field(ncid, "surface_albedo",          ncol_l), dim=2, ncopies=nexp_l)
     surface_albedo         = reshape(temp2D, shape = [blocksize, nblocks])
 
@@ -173,14 +172,6 @@
 
     temp2D(1:ncol_l,1:nexp_l) = spread(read_field(ncid, "solar_zenith_angle",      ncol_l), dim=2, ncopies=nexp_l)
     solar_zenith_angle     = reshape(temp2d, shape = [blocksize, nblocks])
-=======
-    surface_albedo         = reshape(spread(read_field(ncid, "surface_albedo",         ncol_l), dim=2, ncopies=nexp_l), &
-                                     shape = [blocksize, nblocks])
-    total_solar_irradiance = reshape(spread(read_field(ncid, "total_solar_irradiance", ncol_l), dim=2, ncopies=nexp_l), &
-                                    shape = [blocksize, nblocks])
-    solar_zenith_angle     = reshape(spread(read_field(ncid, "solar_zenith_angle",     ncol_l), dim=2, ncopies=nexp_l), &
-                                     shape = [blocksize, nblocks])
->>>>>>> bd4a9126
 
     ncid = nf90_close(ncid)
   end subroutine read_and_block_sw_bc
@@ -207,22 +198,14 @@
 
     if(nf90_open(trim(fileName), NF90_NOWRITE, ncid) /= NF90_NOERR) &
       call stop_on_err("read_and_block_lw_bc: can't find file " // trim(fileName))
-<<<<<<< HEAD
     !
     ! Allocate on assigment
     !
     temp2D(1:ncol_l,1:nexp_l) = spread(read_field(ncid, "surface_emissivity",  ncol_l), dim=2, ncopies=nexp_l)
     surface_emissivity  = reshape(temp2D, shape = [blocksize, nblocks])
-    
+
     temp2D(1:ncol_l,1:nexp_l) = spread(read_field(ncid, "surface_temperature", ncol_l), dim=2, ncopies=nexp_l)
     surface_temperature = reshape(temp2D, shape = [blocksize, nblocks])
-=======
-
-    surface_emissivity  = reshape(spread(read_field(ncid, "surface_emissivity",  ncol_l), dim=2, ncopies=nexp_l), &
-                                  shape = [blocksize, nblocks])
-    surface_temperature = reshape(spread(read_field(ncid, "surface_temperature", ncol_l), dim=2, ncopies=nexp_l), &
-                                  shape = [blocksize, nblocks])
->>>>>>> bd4a9126
 
     ncid = nf90_close(ncid)
   end subroutine read_and_block_lw_bc
