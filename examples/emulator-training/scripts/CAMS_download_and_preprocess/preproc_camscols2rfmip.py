--- conflicted
+++ resolved
@@ -66,11 +66,7 @@
     return qs 
 
 # Input data file
-<<<<<<< HEAD
 fpath_cams  = root_dir+'data_input/CAMS_2018.nc'
-=======
-fpath_cams  = root_dir+'data_input/CAMS_2012-2016.nc'
->>>>>>> 24a985da
 # New file
 fpath_new   = os.path.splitext(fpath_cams)[0] + '_RFMIPstyle2.nc'
 print("Saving new file to {}".format(fpath_new))
