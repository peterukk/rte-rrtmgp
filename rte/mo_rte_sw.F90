--- conflicted
+++ resolved
@@ -33,7 +33,7 @@
                               ty_optical_props_arry, ty_optical_props_1scl, ty_optical_props_2str, ty_optical_props_nstr
   use mo_fluxes,        only: ty_fluxes, ty_fluxes_broadband
   use mo_rte_solver_kernels, &
-                        only: apply_BC, sw_solver_noscat, sw_solver_2stream, sw_solver_noscat_broadband, sw_solver_2stream_broadband
+                        only: apply_BC, sw_solver_noscat, sw_solver_2stream
   use mo_fluxes_broadband_kernels, only : sum_broadband, sum_broadband_nocol
 
   implicit none
@@ -176,60 +176,46 @@
     !   call apply_BC(ngpt, nlay, ncol, logical(top_at_1, wl),                gpt_flux_dn )
     ! end if
 
-<<<<<<< HEAD
-    if (.not. computing_gpoint_fluxes) then
-
-
-
-    else ! g-point fluxes ARE desired
-
-
-      select type (atmos)
-        class is (ty_optical_props_1scl)
-          !
-          ! Direct beam only
-          !
-          !$acc enter data copyin(atmos%tau)
-          call sw_solver_noscat(ngpt, nlay, ncol, logical(top_at_1, wl), &
-                                atmos%tau, mu0,                          &
-                                gpt_flux_dir)
-          !
-          ! No diffuse flux
-          !
-          !gpt_flux_up = 0._wp
-          !gpt_flux_dn = 0._wp
-          !$acc exit data delete(atmos%tau)
-        class is (ty_optical_props_2str)
-          !
-          ! two-stream calculation with scattering
-          !
-          !$acc enter data copyin(atmos%tau, atmos%ssa, atmos%g)
-          call sw_solver_2stream(ngpt, nlay, ncol, logical(top_at_1, wl), &
-                                atmos%tau, atmos%ssa, atmos%g, mu0,      &
-                                sfc_alb_dir_gpt, sfc_alb_dif_gpt,        &
-                                gpt_flux_up, gpt_flux_dn, gpt_flux_dir)
-
-          !$acc exit data delete(atmos%tau, atmos%ssa, atmos%g)
-          !$acc exit data delete(sfc_alb_dir_gpt, sfc_alb_dif_gpt)
-        class is (ty_optical_props_nstr)
-          !
-          ! n-stream calculation
-          !
-          ! not yet implemented so fail
-          !
-          error_msg = 'sw_solver(...ty_optical_props_nstr...) not yet implemented'
-      end select
-
-    end if
-    
+    select type (atmos)
+      class is (ty_optical_props_1scl)
+        !
+        ! Direct beam only
+        !
+        !$acc enter data copyin(atmos%tau)
+        call sw_solver_noscat(ngpt, nlay, ncol, logical(top_at_1, wl), &
+                              atmos%tau, mu0,                          &
+                              gpt_flux_dir)
+        !
+        ! No diffuse flux
+        !
+        !gpt_flux_up = 0._wp
+        !gpt_flux_dn = 0._wp
+        !$acc exit data delete(atmos%tau)
+      class is (ty_optical_props_2str)
+        !
+        ! two-stream calculation with scattering
+        !
+        !$acc enter data copyin(atmos%tau, atmos%ssa, atmos%g)
+        call sw_solver_2stream(ngpt, nlay, ncol, logical(top_at_1, wl), &
+                               atmos%tau, atmos%ssa, atmos%g, mu0,      &
+                               sfc_alb_dir_gpt, sfc_alb_dif_gpt,        &
+                               gpt_flux_up, gpt_flux_dn, gpt_flux_dir)
+
+        !$acc exit data delete(atmos%tau, atmos%ssa, atmos%g)
+        !$acc exit data delete(sfc_alb_dir_gpt, sfc_alb_dif_gpt)
+      class is (ty_optical_props_nstr)
+        !
+        ! n-stream calculation
+        !
+        ! not yet implemented so fail
+        !
+        error_msg = 'sw_solver(...ty_optical_props_nstr...) not yet implemented'
+    end select
     if (error_msg /= '') return
     !
     ! ...and reduce spectral fluxes to desired output quantities
     !
     error_msg = fluxes%reduce(gpt_flux_up, gpt_flux_dn, atmos, top_at_1, gpt_flux_dir)
-
-=======
-
 
     if (.not. computing_gpoint_fluxes) then ! only broadband fluxes desired, don't bother allocating gpt_flux_x
 
@@ -349,7 +335,6 @@
       !$acc exit data delete(gpt_flux_up, gpt_flux_dn, gpt_flux_dir)
     end if
 
->>>>>>> b8cf94d8
     !$acc exit data delete(mu0)
     !$acc exit data delete(sfc_alb_dir_gpt, sfc_alb_dif_gpt)
 
