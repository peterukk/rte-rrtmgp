--- conflicted
+++ resolved
@@ -94,11 +94,8 @@
     !
     logical                    :: top_at_1
     integer, dimension(ncol,2) :: itropo_lower, itropo_upper
-<<<<<<< HEAD
-    integer :: icol
-=======
-
->>>>>>> 6c495185
+    integer                    :: icol
+
     ! ----------------------------------------------------------------
 
     ! ---------------------
