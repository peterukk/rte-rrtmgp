! This code is part of RRTM for GCM Applications - Parallel (RRTMGP)
!
! Contacts: Robert Pincus and Eli Mlawer
! email:  rrtmgp@aer.com
!
! Copyright 2015-2018,  Atmospheric and Environmental Research and
! Regents of the University of Colorado.  All right reserved.
!
! Use and duplication is permitted under the terms of the
!    BSD 3-clause license, see http://opensource.org/licenses/BSD-3-Clause
! -------------------------------------------------------------------------------------------------
!
! Class for computing spectrally-resolved gas optical properties and source functions
!   given atmopsheric physical properties (profiles of temperature, pressure, and gas concentrations)
!   The class must be initialized with data (provided as a netCDF file) before being used.
!
! Two variants apply to internal Planck sources (longwave radiation in the Earth's atmosphere) and to
!   external stellar radiation (shortwave radiation in the Earth's atmosphere).
!   The variant is chosen based on what information is supplied during initialization.
!   (It might make more sense to define two sub-classes)
!
! -------------------------------------------------------------------------------------------------
module mo_gas_optics
  use mo_rte_kind,           only: wp, wl
  use mo_rrtmgp_constants,   only: avogad, m_dry, m_h2o, grav
  use mo_optical_props,      only: ty_optical_props
  use mo_source_functions,   only: ty_source_func_lw
  use mo_gas_optics_kernels, only: interpolation,                                                       &
                                   compute_tau_absorption, compute_tau_rayleigh, compute_Planck_source, &
                                   combine_and_reorder_2str, combine_and_reorder_nstr, zero_array

  use mo_util_string,        only: lower_case, string_in_array, string_loc_in_array
  use mo_gas_concentrations, only: ty_gas_concs
  use mo_optical_props,      only: ty_optical_props_arry, ty_optical_props_1scl, ty_optical_props_2str, ty_optical_props_nstr
  use mo_util_reorder
#ifdef USE_TIMING
  use gptl,                  only: gptlstart, gptlstop, gptlinitialize, gptlpr, gptlfinalize
#endif
  implicit none
  private
  real(wp), parameter :: pi = acos(-1._wp)

  ! -------------------------------------------------------------------------------------------------
  type, extends(ty_optical_props), public :: ty_gas_optics
    private
    !
    ! RRTMGP computes absorption in each band arising from
    !   two major species in each band, which are combined to make
    !     a relative mixing ratio eta and a total column amount (col_mix)
    !   contributions from zero or more minor species whose concentrations
    !     may be scaled by other components of the atmosphere
    !
    ! Absorption coefficients are interpolated from tables on a pressure/temperature/(eta) grid
    !
    ! ------------------------------------
    ! Interpolation variables: Temperature and pressure grids
    !
    real(wp),      dimension(:),     allocatable :: press_ref,  press_ref_log, temp_ref
    !
    ! Derived and stored for convenience:
    !   Min and max for temperature and pressure intepolation grids
    !   difference in ln pressure between consecutive reference levels
    !   log of reference pressure separating the lower and upper atmosphere
    !
    real(wp) :: press_ref_min, press_ref_max, &
                temp_ref_min,  temp_ref_max
    real(wp) :: press_ref_log_delta, temp_ref_delta, press_ref_trop_log
    ! ------------------------------------
    ! Major absorbers ("key species")
    !   Each unique set of major species is called a flavor.
    !
    ! Names  and reference volume mixing ratios of major gases
    !
    character(32), dimension(:),  allocatable :: gas_names     ! gas names
    real(wp), dimension(:,:,:),   allocatable :: vmr_ref       ! vmr_ref(lower or upper atmosphere, gas, temp)
    !
    ! Which two gases are in each flavor? By index
    !
    integer,  dimension(:,:),     allocatable :: flavor        ! major species pair; (2,nflav)
    !
    ! Which flavor for each g-point? One each for lower, upper atmosphere
    !
    integer,  dimension(:,:),     allocatable :: gpoint_flavor ! flavor = gpoint_flavor(2, g-point)
    !
    ! Major gas absorption coefficients
    !
    real(wp), dimension(:,:,:,:), allocatable :: kmajor        !  kmajor(g-point,eta,pressure,temperature)
    !
    ! ------------------------------------
    ! Minor species, independently for upper and lower atmospheres
    !   Array extents in the n_minor dimension will differ between upper and lower atmospheres
    !   Each contribution has starting and ending g-points
    !
    integer, dimension(:,:), allocatable :: minor_limits_gpt_lower, &
                                            minor_limits_gpt_upper
    !
    ! Minor gas contributions might be scaled by other gas amounts; if so we need to know
    !   the total density and whether the contribution is scaled by the partner gas
    !   or its complement (i.e. all other gases)
    ! Water vapor self- and foreign continua work like this, as do
    !   all collision-induced abosption pairs
    !
    logical, dimension(:), allocatable :: minor_scales_with_density_lower, &
                                          minor_scales_with_density_upper
    logical, dimension(:), allocatable :: scale_by_complement_lower, scale_by_complement_upper
    integer, dimension(:), allocatable :: idx_minor_lower,           idx_minor_upper
    integer, dimension(:), allocatable :: idx_minor_scaling_lower,   idx_minor_scaling_upper
    !
    ! Index into table of absorption coefficients
    !
    integer, dimension(:), allocatable :: kminor_start_lower,        kminor_start_upper
    !
    ! The absorption coefficients themselves
    !
    real(wp), dimension(:,:,:), allocatable :: kminor_lower, kminor_upper ! kminor_lower(n_minor,eta,temperature)
    !
    ! -----------------------------------------------------------------------------------
    !
    ! Rayleigh scattering coefficients
    !
    real(wp), dimension(:,:,:,:), allocatable :: krayl ! krayl(g-point,eta,temperature,upper/lower atmosphere)
    !
    ! -----------------------------------------------------------------------------------
    ! Planck function spectral mapping
    !   Allocated only when gas optics object is internal-source
    !
    real(wp), dimension(:,:,:,:), allocatable :: planck_frac   ! stored fraction of Planck irradiance in band for given g-point
                                                               ! planck_frac(eta,temperature,pressure,g-point)
    real(wp), dimension(:,:),     allocatable :: totplnk       ! integrated Planck irradiance by band; (reference temperatures,band)
    real(wp)                                  :: totplnk_delta ! temperature steps in totplnk
    ! -----------------------------------------------------------------------------------
    ! Solar source function spectral mapping
    !   Allocated only when gas optics object is external-source
    !
    real(wp), dimension(:), allocatable :: solar_src ! incoming solar irradiance(g-point)
    !
    ! -----------------------------------------------------------------------------------
    ! Ancillary
    ! -----------------------------------------------------------------------------------
    ! Index into %gas_names -- is this a key species in any band?
    logical, dimension(:), allocatable :: is_key
    ! -----------------------------------------------------------------------------------

  contains
    ! Type-bound procedures
    ! Public procedures
    ! public interface
    generic,   public :: load       => load_int,       load_ext
    generic,   public :: gas_optics => gas_optics_int, gas_optics_ext
    procedure, public :: source_is_internal
    procedure, public :: source_is_external
    procedure, public :: get_ngas
    procedure, public :: get_gases
    procedure, public :: get_press_ref_min
    procedure, public :: get_press_ref_max
    procedure, public :: get_temp_ref_min
    procedure, public :: get_temp_ref_max
    ! Internal procedures
    procedure, private :: load_int
    procedure, private :: load_ext
    procedure, private :: gas_optics_int
    procedure, private :: gas_optics_ext
    procedure, private :: check_key_species_present
    procedure, private :: get_minor_list
    procedure, private :: get_nflav
    procedure, private :: get_nlay_ref
    procedure, private :: get_neta
  end type
  ! -------------------------------------------------------------------------------------------------
  !
  ! col_dry is the number of molecules per cm-2 of dry air
  !
  public :: get_col_dry ! Utility function, not type-bound

  interface check_range
    module procedure check_range_1D, check_range_2D, check_range_3D
  end interface check_range

  interface check_extent
    module procedure check_extent_1D, check_extent_2D, check_extent_3D
    module procedure check_extent_4D, check_extent_5D, check_extent_6D
  end interface check_extent
contains
  ! --------------------------------------------------------------------------------------
  !
  ! Public procedures
  !
  ! --------------------------------------------------------------------------------------
  !
  ! Two functions to define array sizes needed by gas_optics()
  !
  pure function get_ngas(this)
    ! return the number of gases registered in the spectral configuration
    class(ty_gas_optics), intent(in) :: this
    integer                                        :: get_ngas

    get_ngas = size(this%gas_names)
  end function get_ngas
  !--------------------------------------------------------------------------------------------------------------------
  !
  ! return the number of distinct major gas pairs in the spectral bands (referred to as
  ! "flavors" - all bands have a flavor even if there is one or no major gas)
  !
  pure function get_nflav(this)
    class(ty_gas_optics), intent(in) :: this
    integer                                        :: get_nflav

    get_nflav = size(this%flavor,dim=2)
  end function get_nflav
  !--------------------------------------------------------------------------------------------------------------------
  !
  ! Compute gas optical depth and Planck source functions,
  !  given temperature, pressure, and composition
  !
  function gas_optics_int(this,                             &
                          play, plev, tlay, tsfc, gas_desc, &
                          optical_props, sources,           &
                          col_dry, tlev) result(error_msg)
    ! inputs
    class(ty_gas_optics), intent(in) :: this
    real(wp), dimension(:,:), intent(in   ) :: play, &   ! layer pressures [Pa, mb]; (ncol,nlay)
                                               plev, &   ! level pressures [Pa, mb]; (ncol,nlay+1)
                                               tlay      ! layer temperatures [K]; (ncol,nlay)
    real(wp), dimension(:),   intent(in   ) :: tsfc      ! surface skin temperatures [K]; (ncol)
    type(ty_gas_concs),       intent(in   ) :: gas_desc  ! Gas volume mixing ratios
    ! output
    class(ty_optical_props_arry),  &
                              intent(inout) :: optical_props ! Optical properties
    class(ty_source_func_lw    ),  &
                              intent(inout) :: sources       ! Planck sources
    character(len=128)                      :: error_msg
    ! Optional inputs
    real(wp), dimension(:,:),   intent(in   ), &
                           optional, target :: col_dry, &  ! Column dry amount; dim(ncol,nlay)
                                               tlev        ! level temperatures [K]l (ncol,nlay+1)
    ! ----------------------------------------------------------
    ! Local variables
    ! Interpolation coefficients for use in source function
    integer,  dimension(size(play,dim=1), size(play,dim=2)) :: jtemp, jpress
    logical,  dimension(size(play,dim=1), size(play,dim=2)) :: tropo
    real(wp), dimension(2,2,2,this%get_nflav(),size(play,dim=1), size(play,dim=2)) :: fmajor
    integer,  dimension(2,    this%get_nflav(),size(play,dim=1), size(play,dim=2)) :: jeta

    integer :: ncol, nlay, ngpt, nband, ngas, nflav
    integer :: ret
    ! ----------------------------------------------------------
    ncol  = size(play,dim=1)
    nlay  = size(play,dim=2)
    ngpt  = this%get_ngpt()
    nband = this%get_nband()
    ngas  = this%get_ngas()
    nflav = this%get_nflav()
    !
    ! Gas optics
    !
#ifdef USE_TIMING
    ret =  gptlstart('compute_gas_taus')
#endif
    error_msg = compute_gas_taus(this,                       &
                                 ncol, nlay, ngpt, nband, ngas, nflav,   &
                                 play, plev, tlay, gas_desc, &
                                 optical_props,              &
                                 jtemp, jpress, jeta, tropo, fmajor, &
                                 col_dry)
#ifdef USE_TIMING
    ret =  gptlstop('compute_gas_taus')
#endif
    if(error_msg  /= '') return

    ! ----------------------------------------------------------
    !
    ! External source -- check arrays sizes and values
    ! input data sizes and values
    !
    error_msg = check_extent(tsfc, ncol, 'tsfc')
    if(error_msg  /= '') return
    error_msg = check_range(tsfc, this%temp_ref_min,  this%temp_ref_max,  'tsfc')
    if(error_msg  /= '') return
    if(present(tlev)) then
      error_msg = check_extent(tlev, ncol, nlay+1, 'tlev')
      if(error_msg  /= '') return
      error_msg = check_range(tlev, this%temp_ref_min, this%temp_ref_max, 'tlev')
      if(error_msg  /= '') return
    end if

    !
    !   output extents
    !
    if(any([sources%get_ncol(), sources%get_nlay(), sources%get_ngpt()] /= [ncol, nlay, ngpt])) &
      error_msg = "gas_optics%gas_optics: source function arrays inconsistently sized"
    if(error_msg  /= '') return

    !
    ! Interpolate source function
    !
#ifdef USE_TIMING
    ret =  gptlstart('source')
#endif
    error_msg = source(this,                               &
                       ncol, nlay, ngpt, nband, nflav,     &
                       play, plev, tlay, tsfc,             &
                       jtemp, jpress, jeta, tropo, fmajor, &
                       sources,                            &
                       tlev)
#ifdef USE_TIMING
    ret =  gptlstop('source')
#endif
  end function gas_optics_int
  !------------------------------------------------------------------------------------------
  !
  ! Compute gas optical depth given temperature, pressure, and composition
  !
  function gas_optics_ext(this,                         &
                          play, plev, tlay, gas_desc,   & ! mandatory inputs
                          optical_props, toa_src,       & ! mandatory outputs
                          col_dry) result(error_msg)      ! optional input

    class(ty_gas_optics), intent(in) :: this
    real(wp), dimension(:,:), intent(in   ) :: play, &   ! layer pressures [Pa, mb]; (ncol,nlay)
                                               plev, &   ! level pressures [Pa, mb]; (ncol,nlay+1)
                                               tlay      ! layer temperatures [K]; (ncol,nlay)
    type(ty_gas_concs),       intent(in   ) :: gas_desc  ! Gas volume mixing ratios
    ! output
    class(ty_optical_props_arry),  &
                              intent(inout) :: optical_props
    real(wp), dimension(:,:), intent(  out) :: toa_src     ! Incoming solar irradiance(ncol,ngpt)
    character(len=128)                      :: error_msg

    ! Optional inputs
    real(wp), dimension(:,:), intent(in   ), &
                           optional, target :: col_dry ! Column dry amount; dim(ncol,nlay)
    ! ----------------------------------------------------------
    ! Local variables
    ! Interpolation coefficients for use in source function
    integer,  dimension(size(play,dim=1), size(play,dim=2)) :: jtemp, jpress
    logical,  dimension(size(play,dim=1), size(play,dim=2)) :: tropo
    real(wp), dimension(2,2,2,this%get_nflav(),size(play,dim=1), size(play,dim=2)) :: fmajor
    integer,  dimension(2,    this%get_nflav(),size(play,dim=1), size(play,dim=2)) :: jeta

    integer :: ncol, nlay, ngpt, nband, ngas, nflav
    integer :: ret
    ! ----------------------------------------------------------
    ncol  = size(play,dim=1)
    nlay  = size(play,dim=2)
    ngpt  = this%get_ngpt()
    nband = this%get_nband()
    ngas  = this%get_ngas()
    nflav = this%get_nflav()
    !
    ! Gas optics
    !
#ifdef USE_TIMING
    ret =  gptlstart('compute_gas_taus')
#endif
    error_msg = compute_gas_taus(this,                       &
                                 ncol, nlay, ngpt, nband, ngas, nflav,   &
                                 play, plev, tlay, gas_desc, &
                                 optical_props,              &
                                 jtemp, jpress, jeta, tropo, fmajor, &
                                 col_dry)
#ifdef USE_TIMING
    ret =  gptlstop('compute_gas_taus')
#endif
    if(error_msg  /= '') return

    ! ----------------------------------------------------------
    !
    ! External source function is constant
    !
    error_msg = check_extent(toa_src,     ncol,         ngpt, 'toa_src')
    if(error_msg  /= '') return
    toa_src(:,:) = spread(this%solar_src(:), dim=1, ncopies=ncol)

  end function gas_optics_ext
  !------------------------------------------------------------------------------------------
  !
  ! Returns optical properties and interpolation coefficients
  !
  function compute_gas_taus(this,                       &
                            ncol, nlay, ngpt, nband, ngas, nflav, &
                            play, plev, tlay, gas_desc, &
                            optical_props,              &
                            jtemp, jpress, jeta, tropo, fmajor, &
                            col_dry) result(error_msg)

    class(ty_gas_optics), &
                                      intent(in   ) :: this
    integer,                          intent(in   ) :: ncol, nlay, ngpt, nband, ngas, nflav
    real(wp), dimension(:,:),         intent(in   ) :: play, &   ! layer pressures [Pa, mb]; (ncol,nlay)
                                                       plev, &   ! level pressures [Pa, mb]; (ncol,nlay+1)
                                                       tlay      ! layer temperatures [K]; (ncol,nlay)
    type(ty_gas_concs),               intent(in   ) :: gas_desc  ! Gas volume mixing ratios
    class(ty_optical_props_arry),     intent(inout) :: optical_props !inout because components are allocated
    ! Interpolation coefficients for use in internal source function
    integer,  dimension(            ncol, nlay), intent(  out) :: jtemp, jpress
    integer,  dimension(2,    nflav,ncol, nlay), intent(  out) :: jeta
    logical,  dimension(            ncol, nlay), intent(  out) :: tropo
    real(wp), dimension(2,2,2,nflav,ncol, nlay), intent(  out) :: fmajor
    character(len=128)                                         :: error_msg

    ! Optional inputs
    real(wp), dimension(:,:), intent(in   ), &
                           optional, target :: col_dry ! Column dry amount; dim(ncol,nlay)
    ! ----------------------------------------------------------
    ! Local variables
    real(wp), dimension(ngpt,nlay,ncol) :: tau, tau_rayleigh  ! absorption, Rayleigh scattering optical depths
    integer :: igas, idx_h2o ! index of some gases
    ! Number of molecules per cm^2
    real(wp), dimension(ncol,nlay), target  :: col_dry_arr
    real(wp), dimension(:,:),       pointer :: col_dry_wk => NULL()
    !
    ! Interpolation variables used in major gas but not elsewhere, so don't need exporting
    !
    real(wp), dimension(ncol,nlay,  ngas) :: vmr     ! volume mixing ratios
    real(wp), dimension(ncol,nlay,0:ngas) :: col_gas ! column amounts for each gas, plus col_dry
    real(wp), dimension(2,    nflav,ncol,nlay) :: col_mix ! combination of major species's column amounts
                                                         ! index(1) : reference temperature level
                                                         ! index(2) : flavor
                                                         ! index(3) : layer
    real(wp), dimension(2,2,  nflav,ncol,nlay) :: fminor ! interpolation fractions for minor species
                                                          ! index(1) : reference eta level (temperature dependent)
                                                          ! index(2) : reference temperature level
                                                          ! index(3) : flavor
                                                          ! index(4) : layer
    integer :: ret
    ! ----------------------------------------------------------
    !
    ! Error checking
    !
    error_msg = ''
    ! Check for initialization
    if (.not. this%is_initialized()) then
      error_msg = 'ERROR: spectral configuration not loaded'
      return
    end if
    !
    ! Check for presence of key species in ty_gas_concs; return error if any key species are not present
    !
    error_msg = this%check_key_species_present(gas_desc)
    if (error_msg /= '') return

    !
    ! Check input data sizes and values
    !
    error_msg = check_extent(play, ncol, nlay,   'play')
    if(error_msg  /= '') return
    error_msg = check_extent(plev, ncol, nlay+1, 'plev')
    if(error_msg  /= '') return
    error_msg = check_extent(tlay, ncol, nlay,   'tlay')
    if(error_msg  /= '') return
    error_msg = check_range(play, this%press_ref_min,this%press_ref_max, 'play')
    if(error_msg  /= '') return
    error_msg = check_range(plev, this%press_ref_min, this%press_ref_max, 'plev')
    if(error_msg  /= '') return
    error_msg = check_range(tlay, this%temp_ref_min,  this%temp_ref_max,  'tlay')
    if(error_msg  /= '') return
    if(present(col_dry)) then
      error_msg = check_extent(col_dry, ncol, nlay, 'col_dry')
      if(error_msg  /= '') return
      error_msg = check_range(col_dry, 0._wp, huge(col_dry), 'col_dry')
      if(error_msg  /= '') return
    end if

    ! ----------------------------------------------------------
    !
    ! Fill out the array of volume mixing ratios
    !
    do igas = 1, ngas
      !
      ! Get vmr if  gas is provided in ty_gas_concs
      !
      if (any (lower_case(this%gas_names(igas)) == gas_desc%gas_name(:))) then
         error_msg = gas_desc%get_vmr(this%gas_names(igas), vmr(:,:,igas))
         if (error_msg /= '') return
      endif
    end do

    !
    ! Compute dry air column amounts (number of molecule per cm^2) if user hasn't provided them
    !
    idx_h2o = string_loc_in_array('h2o', this%gas_names)
    if (present(col_dry)) then
      col_dry_wk => col_dry
    else
      col_dry_arr = get_col_dry(vmr(:,:,idx_h2o), plev, tlay) ! dry air column amounts computation
      col_dry_wk => col_dry_arr
    end if
    !
    ! compute column gas amounts
    !
    col_gas(1:ncol,1:nlay,0) = col_dry_wk(1:ncol,1:nlay)
    do igas = 1, ngas
      col_gas(1:ncol,1:nlay,igas) = vmr(1:ncol,1:nlay,igas) * col_dry_wk(1:ncol,1:nlay)
    end do

    !
    ! ---- calculate gas optical depths ----
    !
    call zero_array(ngpt, nlay, ncol, tau)
    call interpolation( &
      ncol,nlay,this%get_ngas(),nflav,this%get_neta(), & ! dimensions
      this%flavor, &
      this%press_ref_log,this%temp_ref, &
      this%press_ref_log_delta,this%temp_ref_min, this%temp_ref_delta, & ! inputs from object
      this%press_ref_trop_log, this%vmr_ref, this%get_nlay_ref(), &
      play,tlay,col_gas, & ! local input
      jtemp,fmajor,fminor,col_mix,tropo,jeta,jpress) ! output
#ifdef USE_TIMING
    ret = gptlstart('compute_tau_absorption')
#endif
    call compute_tau_absorption(                     &
            ncol,nlay,ngpt,this%get_ngas(),nflav,    &  ! dimensions
            idx_h2o,                                 &
            this%gpoint_flavor,                      &
            this%kmajor,                             &
            this%kminor_lower,                       &
            this%kminor_upper,                       &
            this%minor_limits_gpt_lower,             &
            this%minor_limits_gpt_upper,             &
            this%minor_scales_with_density_lower,    &
            this%minor_scales_with_density_upper,    &
            this%scale_by_complement_lower,          &
            this%scale_by_complement_upper,          &
            this%idx_minor_lower,                    &
            this%idx_minor_upper,                    &
            this%idx_minor_scaling_lower,            &
            this%idx_minor_scaling_upper,            &
            this%kminor_start_lower,                 &
            this%kminor_start_upper,                 &
            tropo,                                   &
            col_mix,fmajor,fminor,                   &
            play,tlay,col_gas,                       &
            jeta,jtemp,jpress,                       &
            tau)
#ifdef USE_TIMING
    ret =  gptlstop('compute_tau_absorption')
#endif
    if (allocated(this%krayl)) then
      call compute_tau_rayleigh(     & !Rayleigh scattering optical depths
            ncol,nlay,ngpt,ngas,nflav,      & ! dimensions
            this%gpoint_flavor,             &
            this%krayl,                     & ! inputs from object
            idx_h2o, col_dry_wk,col_gas,       &
            fminor,jeta,tropo,jtemp,        & ! local input
            tau_rayleigh)
    end if
    if (error_msg /= '') return

    ! Combine optical depths and reorder for radiative transfer solver.
    call combine_and_reorder(tau, tau_rayleigh, allocated(this%krayl), optical_props)

  end function compute_gas_taus
  !------------------------------------------------------------------------------------------
  !
  ! Compute Planck source functions at layer centers and levels
  !
  function source(this,                               &
                  ncol, nlay, ngpt, nbnd, nflv,       &
                  play, plev, tlay, tsfc,             &
                  jtemp, jpress, jeta, tropo, fmajor, &
                  sources,                            & ! Planck sources
                  tlev)                               & ! optional input
                  result(error_msg)
    ! inputs
    class(ty_gas_optics),    intent(in ) :: this
    integer,                               intent(in ) :: ncol, nlay, ngpt, nbnd, nflv
    real(wp), dimension(ncol,nlay),        intent(in ) :: play   ! layer pressures [Pa, mb]
    real(wp), dimension(ncol,nlay+1),      intent(in ) :: plev   ! level pressures [Pa, mb]
    real(wp), dimension(ncol,nlay),        intent(in ) :: tlay   ! layer temperatures [K]
    real(wp), dimension(ncol),             intent(in ) :: tsfc   ! surface skin temperatures [K]
    ! Interplation coefficients
    integer,  dimension(ncol,nlay),        intent(in ) :: jtemp, jpress
    logical,  dimension(ncol,nlay),        intent(in ) :: tropo
    real(wp), dimension(2,2,2,nflv,ncol,nlay),   &
                                           intent(in ) :: fmajor
    integer,  dimension(2,   nflv,ncol,nlay),   &
                                           intent(in ) :: jeta
    class(ty_source_func_lw    ),        intent(inout) :: sources
    real(wp), dimension(ncol,nlay+1),      intent(in ), &
                                      optional, target :: tlev          ! level temperatures [K]
    character(len=128)                                 :: error_msg
    ! ----------------------------------------------------------
    integer :: icol, ilay
    real(wp), dimension(ngpt,nlay,ncol)                               :: lay_src_t, lev_src_inc_t, lev_src_dec_t
    real(wp), dimension(ngpt,     ncol)                               :: sfc_src_t
    ! Variables for temperature at layer edges [K] (ncol, nlay+1)
    real(wp), dimension(size(play,dim=1),size(play,dim=2)+1), target  :: tlev_arr
    real(wp), dimension(:,:),                                 pointer :: tlev_wk => NULL()
    real(wp), dimension(ngpt,nlay,ncol) :: lay_source, lev_source_inc, lev_source_dec
    ! ----------------------------------------------------------
    error_msg = ""
    !
    ! Source function needs temperature at interfaces/levels and at layer centers
    !
    if (present(tlev)) then
      !   Users might have provided these
      tlev_wk => tlev
    else
      tlev_wk => tlev_arr
      !
      ! Interpolate temperature to levels if not provided
      !   Interpolation and extrapolation at boundaries is weighted by pressure
      !
      do icol = 1, ncol
         tlev_arr(icol,1) = tlay(icol,1) &
                           + (plev(icol,1)-play(icol,1))*(tlay(icol,2)-tlay(icol,1))  &
              &                                           / (play(icol,2)-play(icol,1))
      end do
      do ilay = 2, nlay
        do icol = 1, ncol
           tlev_arr(icol,ilay) = (play(icol,ilay-1)*tlay(icol,ilay-1)*(plev(icol,ilay  )-play(icol,ilay)) &
                                +  play(icol,ilay  )*tlay(icol,ilay  )*(play(icol,ilay-1)-plev(icol,ilay))) /  &
                                  (plev(icol,ilay)*(play(icol,ilay-1) - play(icol,ilay)))
        end do
      end do
      do icol = 1, ncol
         tlev_arr(icol,nlay+1) = tlay(icol,nlay)                                                             &
                                + (plev(icol,nlay+1)-play(icol,nlay))*(tlay(icol,nlay)-tlay(icol,nlay-1))  &
                                                                      / (play(icol,nlay)-play(icol,nlay-1))
      end do
    end if

    !-------------------------------------------------------------------
    ! Compute internal (Planck) source functions at layers and levels,
    !  which depend on mapping from spectral space that creates k-distribution.
#ifdef USE_TIMING
    ilay = gptlstart("compute_Planck_source")
#endif
    call compute_Planck_source(ncol, nlay, ngpt, nbnd, nflv, &
                tlay, tlev_wk, tsfc, merge(1,nlay,play(1,1) > play(1,nlay)), &
                fmajor, jeta, tropo, jtemp, jpress,                    &
                this%get_gpoint_bands(), this%get_band_lims_gpoint(), this%planck_frac, this%temp_ref_min,&
                this%totplnk_delta, this%totplnk, this%gpoint_flavor,  &
<<<<<<< HEAD
                sources%sfc_source, lay_source, lev_source_inc, lev_source_dec)
#ifdef USE_TIMING
    ilay = gptlstop("compute_Planck_source")
    ilay = gptlstart("Planck-reorder123x321")
#endif
    sources%lay_source     = reorder123x321(lay_source)
    sources%lev_source_inc = reorder123x321(lev_source_inc)
    sources%lev_source_dec = reorder123x321(lev_source_dec)
#ifdef USE_TIMING
    ilay = gptlstop("Planck-reorder123x321")
#endif
=======
                sfc_src_t, lay_src_t, lev_src_inc_t, lev_src_dec_t)
    sources%sfc_source = transpose(sfc_src_t)
    sources%lay_source     = reorder123x321(lay_src_t)
    sources%lev_source_inc = reorder123x321(lev_src_inc_t)
    sources%lev_source_dec = reorder123x321(lev_src_dec_t)
>>>>>>> ae831013
  end function source
  !--------------------------------------------------------------------------------------------------------------------
  !
  ! Initialization
  !
  !--------------------------------------------------------------------------------------------------------------------
  ! Initialize object based on data read from netCDF file however the user desires.
  !  Rayleigh scattering tables may or may not be present; this is indicated with allocation status
  ! This interface is for the internal-sources object -- includes Plank functions and fractions
  !
  function load_int(this, available_gases, gas_names, key_species,  &
                    band2gpt, band_lims_wavenum,                    &
                    press_ref, press_ref_trop, temp_ref,            &
                    temp_ref_p, temp_ref_t, vmr_ref,                &
                    kmajor, kminor_lower, kminor_upper,             &
                    gas_minor,identifier_minor,                     &
                    minor_gases_lower, minor_gases_upper,           &
                    minor_limits_gpt_lower, minor_limits_gpt_upper, &
                    minor_scales_with_density_lower,                &
                    minor_scales_with_density_upper,                &
                    scaling_gas_lower, scaling_gas_upper,           &
                    scale_by_complement_lower,                      &
                    scale_by_complement_upper,                      &
                    kminor_start_lower,                             &
                    kminor_start_upper,                             &
                    totplnk, planck_frac, rayl_lower, rayl_upper) result(err_message)
    class(ty_gas_optics),     intent(inout) :: this
    class(ty_gas_concs),                    intent(in   ) :: available_gases ! Which gases does the host model have available?
    character(len=*),   dimension(:),       intent(in   ) :: gas_names
    integer,            dimension(:,:,:),   intent(in   ) :: key_species
    integer,            dimension(:,:),     intent(in   ) :: band2gpt
    real(wp),           dimension(:,:),     intent(in   ) :: band_lims_wavenum
    real(wp),           dimension(:),       intent(in   ) :: press_ref, temp_ref
    real(wp),                               intent(in   ) :: press_ref_trop, temp_ref_p, temp_ref_t
    real(wp),           dimension(:,:,:),   intent(in   ) :: vmr_ref
    real(wp),           dimension(:,:,:,:), intent(in   ) :: kmajor
    real(wp),           dimension(:,:,:),   intent(in   ) :: kminor_lower, kminor_upper
    real(wp),           dimension(:,:),     intent(in   ) :: totplnk
    real(wp),           dimension(:,:,:,:), intent(in   ) :: planck_frac
    real(wp),           dimension(:,:,:),   intent(in   ), &
                                              allocatable :: rayl_lower, rayl_upper
    character(len=*),   dimension(:),       intent(in   ) :: gas_minor,identifier_minor
    character(len=*),   dimension(:),       intent(in   ) :: minor_gases_lower, &
                                                             minor_gases_upper
    integer,            dimension(:,:),     intent(in   ) :: minor_limits_gpt_lower, &
                                                             minor_limits_gpt_upper
    logical,            dimension(:),       intent(in   ) :: minor_scales_with_density_lower, &
                                                             minor_scales_with_density_upper
    character(len=*),   dimension(:),       intent(in   ) :: scaling_gas_lower, &
                                                             scaling_gas_upper
    logical,            dimension(:),       intent(in   ) :: scale_by_complement_lower,&
                                                             scale_by_complement_upper
    integer,            dimension(:),       intent(in   ) :: kminor_start_lower,&
                                                             kminor_start_upper
    character(len = 128) :: err_message
    ! ----
    err_message = init_abs_coeffs(this, &
                                  available_gases, &
                                  gas_names, key_species,    &
                                  band2gpt, band_lims_wavenum, &
                                  press_ref, temp_ref,       &
                                  press_ref_trop, temp_ref_p, temp_ref_t, &
                                  vmr_ref,                   &
                                  kmajor, kminor_lower, kminor_upper, &
                                  gas_minor,identifier_minor,&
                                  minor_gases_lower, minor_gases_upper, &
                                  minor_limits_gpt_lower, &
                                  minor_limits_gpt_upper, &
                                  minor_scales_with_density_lower, &
                                  minor_scales_with_density_upper, &
                                  scaling_gas_lower, scaling_gas_upper, &
                                  scale_by_complement_lower, &
                                  scale_by_complement_upper, &
                                  kminor_start_lower, &
                                  kminor_start_upper, &
                                  rayl_lower, rayl_upper)
    ! Planck function tables
    !
    this%totplnk = totplnk
    this%planck_frac = planck_frac
    ! Temperature steps for Planck function interpolation
    !   Assumes that temperature minimum and max are the same for the absorption coefficient grid and the
    !   Planck grid and the Planck grid is equally spaced
    this%totplnk_delta =  (this%temp_ref_max-this%temp_ref_min) / (size(this%totplnk,dim=1)-1)
  end function load_int

  !--------------------------------------------------------------------------------------------------------------------
  !
  ! Initialize object based on data read from netCDF file however the user desires.
  !  Rayleigh scattering tables may or may not be present; this is indicated with allocation status
  ! This interface is for the external-sources object -- includes TOA source function table
  !
  function load_ext(this, available_gases, gas_names, key_species,        &
                    band2gpt, band_lims_wavenum,           &
                    press_ref, press_ref_trop, temp_ref, &
                    temp_ref_p, temp_ref_t, vmr_ref,     &
                    kmajor, kminor_lower, kminor_upper, &
                    gas_minor,identifier_minor, &
                    minor_gases_lower, minor_gases_upper, &
                    minor_limits_gpt_lower, minor_limits_gpt_upper, &
                    minor_scales_with_density_lower, &
                    minor_scales_with_density_upper, &
                    scaling_gas_lower, scaling_gas_upper, &
                    scale_by_complement_lower, &
                    scale_by_complement_upper, &
                    kminor_start_lower, &
                    kminor_start_upper, &
                    solar_src, rayl_lower, rayl_upper)  result(err_message)
    class(ty_gas_optics), intent(inout) :: this
    class(ty_gas_concs),                intent(in   ) :: available_gases ! Which gases does the host model have available?
    character(len=*), &
              dimension(:),       intent(in) :: gas_names
    integer,  dimension(:,:,:),   intent(in) :: key_species
    integer,  dimension(:,:),     intent(in) :: band2gpt
    real(wp), dimension(:,:),     intent(in) :: band_lims_wavenum
    real(wp), dimension(:),       intent(in) :: press_ref, temp_ref
    real(wp),                     intent(in) :: press_ref_trop, temp_ref_p, temp_ref_t
    real(wp), dimension(:,:,:),   intent(in) :: vmr_ref
    real(wp), dimension(:,:,:,:), intent(in) :: kmajor
    real(wp), dimension(:,:,:),   intent(in) :: kminor_lower, kminor_upper
    character(len=*),   dimension(:), &
                                  intent(in) :: gas_minor, &
                                                identifier_minor
    character(len=*),   dimension(:), &
                                  intent(in) :: minor_gases_lower, &
                                                minor_gases_upper
    integer,  dimension(:,:),     intent(in) :: &
                                                minor_limits_gpt_lower, &
                                                minor_limits_gpt_upper
    logical,  dimension(:),       intent(in) :: &
                                                minor_scales_with_density_lower, &
                                                minor_scales_with_density_upper
    character(len=*),   dimension(:),intent(in) :: &
                                                scaling_gas_lower, &
                                                scaling_gas_upper
    logical,  dimension(:),       intent(in) :: &
                                                scale_by_complement_lower, &
                                                scale_by_complement_upper
    integer,  dimension(:),       intent(in) :: &
                                                kminor_start_lower, &
                                                kminor_start_upper
    real(wp), dimension(:),       intent(in), allocatable :: solar_src
                                                            ! allocatable status to change when solar source is present in file
    real(wp), dimension(:,:,:), intent(in), allocatable :: rayl_lower, rayl_upper
    character(len = 128) err_message
    ! ----
    err_message = init_abs_coeffs(this, &
                                  available_gases, &
                                  gas_names, key_species,    &
                                  band2gpt, band_lims_wavenum, &
                                  press_ref, temp_ref,       &
                                  press_ref_trop, temp_ref_p, temp_ref_t, &
                                  vmr_ref,                   &
                                  kmajor, kminor_lower, kminor_upper, &
                                  gas_minor,identifier_minor, &
                                  minor_gases_lower, minor_gases_upper, &
                                  minor_limits_gpt_lower, &
                                  minor_limits_gpt_upper, &
                                  minor_scales_with_density_lower, &
                                  minor_scales_with_density_upper, &
                                  scaling_gas_lower, scaling_gas_upper, &
                                  scale_by_complement_lower, &
                                  scale_by_complement_upper, &
                                  kminor_start_lower, &
                                  kminor_start_upper, &
                                  rayl_lower, rayl_upper)
    !
    ! Solar source table init
    !
    this%solar_src = solar_src

  end function load_ext
  !--------------------------------------------------------------------------------------------------------------------
  !
  ! Initialize absorption coefficient arrays,
  !   including Rayleigh scattering tables if provided (allocated)
  !
  function init_abs_coeffs(this, &
                           available_gases, &
                           gas_names, key_species,    &
                           band2gpt, band_lims_wavenum, &
                           press_ref, temp_ref,       &
                           press_ref_trop, temp_ref_p, temp_ref_t, &
                           vmr_ref,                   &
                           kmajor, kminor_lower, kminor_upper, &
                           gas_minor,identifier_minor,&
                           minor_gases_lower, minor_gases_upper, &
                           minor_limits_gpt_lower, &
                           minor_limits_gpt_upper, &
                           minor_scales_with_density_lower, &
                           minor_scales_with_density_upper, &
                           scaling_gas_lower, scaling_gas_upper, &
                           scale_by_complement_lower, &
                           scale_by_complement_upper, &
                           kminor_start_lower, &
                           kminor_start_upper, &
                           rayl_lower, rayl_upper) result(err_message)
    class(ty_gas_optics), intent(inout) :: this
    class(ty_gas_concs),                intent(in   ) :: available_gases
    character(len=*), &
              dimension(:),       intent(in) :: gas_names
    integer,  dimension(:,:,:),   intent(in) :: key_species
    integer,  dimension(:,:),     intent(in) :: band2gpt
    real(wp), dimension(:,:),     intent(in) :: band_lims_wavenum
    real(wp), dimension(:),       intent(in) :: press_ref, temp_ref
    real(wp),                     intent(in) :: press_ref_trop, temp_ref_p, temp_ref_t
    real(wp), dimension(:,:,:),   intent(in) :: vmr_ref
    real(wp), dimension(:,:,:,:), intent(in) :: kmajor
    real(wp), dimension(:,:,:),   intent(in) :: kminor_lower, kminor_upper
    character(len=*),   dimension(:), &
                                  intent(in) :: gas_minor, &
                                                identifier_minor
    character(len=*),   dimension(:), &
                                  intent(in) :: minor_gases_lower, &
                                                minor_gases_upper
    integer,  dimension(:,:),     intent(in) :: minor_limits_gpt_lower, &
                                                minor_limits_gpt_upper
    logical,  dimension(:),       intent(in) :: minor_scales_with_density_lower, &
                                                minor_scales_with_density_upper
    character(len=*),   dimension(:),&
                                  intent(in) :: scaling_gas_lower, &
                                                scaling_gas_upper
    logical,  dimension(:),       intent(in) :: scale_by_complement_lower, &
                                                   scale_by_complement_upper
    integer,  dimension(:),       intent(in) :: kminor_start_lower, &
                                                kminor_start_upper
    real(wp), dimension(:,:,:),   intent(in), &
                                 allocatable :: rayl_lower, rayl_upper
    character(len=128)                       :: err_message
    ! --------------------------------------------------------------------------
    logical,  dimension(:),     allocatable :: gas_is_present
    logical,  dimension(:),     allocatable :: key_species_present_init
    integer,  dimension(:,:,:), allocatable :: key_species_red
    real(wp), dimension(:,:,:), allocatable :: vmr_ref_red
    character(len=256), &
              dimension(:),     allocatable :: minor_gases_lower_red, &
                                               minor_gases_upper_red
    character(len=256), &
              dimension(:),     allocatable :: scaling_gas_lower_red, &
                                               scaling_gas_upper_red
    integer :: i, j, idx
    integer :: ngas
    ! --------------------------------------
    err_message = this%ty_optical_props%init(band_lims_wavenum, band2gpt)
    if(len_trim(err_message) /= 0) return
    !
    ! Which gases known to the gas optics are present in the host model (available_gases)?
    !
    ngas = size(gas_names)
    allocate(gas_is_present(ngas))
    do i = 1, ngas
      gas_is_present(i) = string_in_array(gas_names(i), available_gases%gas_name)
    end do
    !
    ! Now the number of gases is the union of those known to the k-distribution and provided
    !   by the host model
    !
    ngas = count(gas_is_present)
    !
    ! Initialize the gas optics object, keeping only those gases known to the
    !   gas optics and also present in the host model
    !
    this%gas_names = pack(gas_names,mask=gas_is_present)

    allocate(vmr_ref_red(size(vmr_ref,dim=1),0:ngas, &
                         size(vmr_ref,dim=3)))
    ! Gas 0 is used in single-key species method, set to 1.0 (col_dry)
    vmr_ref_red(:,0,:) = vmr_ref(:,1,:)
    do i = 1, ngas
      idx = string_loc_in_array(this%gas_names(i), gas_names)
      vmr_ref_red(:,i,:) = vmr_ref(:,idx+1,:)
    enddo
    call move_alloc(vmr_ref_red, this%vmr_ref)
    !
    ! Reduce minor arrays so variables only contain minor gases that are available
    ! Reduce size of minor Arrays
    !
    call reduce_minor_arrays(available_gases, &
                             gas_names, &
                             gas_minor,identifier_minor, &
                             kminor_lower, &
                             minor_gases_lower, &
                             minor_limits_gpt_lower, &
                             minor_scales_with_density_lower, &
                             scaling_gas_lower, &
                             scale_by_complement_lower, &
                             kminor_start_lower, &
                             this%kminor_lower, &
                             minor_gases_lower_red, &
                             this%minor_limits_gpt_lower, &
                             this%minor_scales_with_density_lower, &
                             scaling_gas_lower_red, &
                             this%scale_by_complement_lower, &
                             this%kminor_start_lower)
    call reduce_minor_arrays(available_gases, &
                             gas_names, &
                             gas_minor,identifier_minor,&
                             kminor_upper, &
                             minor_gases_upper, &
                             minor_limits_gpt_upper, &
                             minor_scales_with_density_upper, &
                             scaling_gas_upper, &
                             scale_by_complement_upper, &
                             kminor_start_upper, &
                             this%kminor_upper, &
                             minor_gases_upper_red, &
                             this%minor_limits_gpt_upper, &
                             this%minor_scales_with_density_upper, &
                             scaling_gas_upper_red, &
                             this%scale_by_complement_upper, &
                             this%kminor_start_upper)

    ! Arrays not reduced by the presence, or lack thereof, of a gas
    this%press_ref = press_ref
    this%temp_ref  = temp_ref
    this%kmajor    = kmajor

    if(allocated(rayl_lower) .neqv. allocated(rayl_upper)) then
      err_message = "rayl_lower and rayl_upper must have the same allocation status"
      return
    end if
    if (allocated(rayl_lower)) then
      allocate(this%krayl(size(rayl_lower,dim=1),size(rayl_lower,dim=2),size(rayl_lower,dim=3),2))
      this%krayl(:,:,:,1) = rayl_lower
      this%krayl(:,:,:,2) = rayl_upper
    end if

    ! ---- post processing ----
    ! Incoming coefficients file has units of Pa
    this%press_ref(:) = this%press_ref(:)

    ! creates log reference pressure
    allocate(this%press_ref_log(size(this%press_ref)))
    this%press_ref_log(:) = log(this%press_ref(:))

    ! log scale of reference pressure
    this%press_ref_trop_log = log(press_ref_trop)

    ! Get index of gas (if present) for determining col_gas
    call create_idx_minor(this%gas_names, gas_minor, identifier_minor, minor_gases_lower_red, &
      this%idx_minor_lower)
    call create_idx_minor(this%gas_names, gas_minor, identifier_minor, minor_gases_upper_red, &
      this%idx_minor_upper)
    ! Get index of gas (if present) that has special treatment in density scaling
    call create_idx_minor_scaling(this%gas_names, scaling_gas_lower_red, &
      this%idx_minor_scaling_lower)
    call create_idx_minor_scaling(this%gas_names, scaling_gas_upper_red, &
      this%idx_minor_scaling_upper)

    ! create flavor list
    ! Reduce (remap) key_species list; checks that all key gases are present in incoming
    call create_key_species_reduce(gas_names,this%gas_names, &
      key_species,key_species_red,key_species_present_init)
    err_message = check_key_species_present_init(gas_names,key_species_present_init)
    if(len_trim(err_message) /= 0) return
    ! create flavor list
    call create_flavor(key_species_red, this%flavor)
    ! create gpoint_flavor list
    call create_gpoint_flavor(key_species_red, this%get_gpoint_bands(), this%flavor, this%gpoint_flavor)

    ! minimum, maximum reference temperature, pressure -- assumes low-to-high ordering
    !   for T, high-to-low ordering for p
    this%temp_ref_min  = this%temp_ref (1)
    this%temp_ref_max  = this%temp_ref (size(this%temp_ref))
    this%press_ref_min = this%press_ref(size(this%press_ref))
    this%press_ref_max = this%press_ref(1)

    ! creates press_ref_log, temp_ref_delta
    this%press_ref_log_delta = (log(this%press_ref_min)-log(this%press_ref_max))/(size(this%press_ref)-1)
    this%temp_ref_delta      = (this%temp_ref_max-this%temp_ref_min)/(size(this%temp_ref)-1)

    ! Which species are key in one or more bands?
    !   this%flavor is an index into this%gas_names
    !
    if (allocated(this%is_key)) deallocate(this%is_key) ! Shouldn't ever happen...
    allocate(this%is_key(this%get_ngas()))
    this%is_key(:) = .False.
    do j = 1, size(this%flavor, 2)
      do i = 1, size(this%flavor, 1) ! should be 2
        if (this%flavor(i,j) /= 0) this%is_key(this%flavor(i,j)) = .true.
      end do
    end do

  end function init_abs_coeffs
  ! ----------------------------------------------------------------------------------------------------
  function check_key_species_present_init(gas_names, &
    key_species_present_init) result(err_message)

    logical, dimension(:), intent(in) :: key_species_present_init
    character(len=*), dimension(:), intent(in) :: gas_names

    character(len=128)                             :: err_message
    integer :: i

    err_message=''
    do i = 1, size(key_species_present_init)
      if(.not. key_species_present_init(i)) &
        err_message = ' ' // trim(gas_names(i)) // trim(err_message)
    end do
    if(len_trim(err_message) > 0) err_message = "gas_optics: required gases" // trim(err_message) // " are not provided"

  end function check_key_species_present_init
  !------------------------------------------------------------------------------------------
  !
  ! Ensure that every key gas required by the k-distribution is
  !    present in the gas concentration object
  !
  function check_key_species_present(this, gas_desc) result(error_msg)
    class(ty_gas_optics), intent(in) :: this
    class(ty_gas_concs),                intent(in) :: gas_desc
    character(len=128)                             :: error_msg

    ! Local variables
    character(len=32), dimension(count(this%is_key(:)  )) :: key_gas_names
    integer                                               :: igas
    ! --------------------------------------
    error_msg = ""
    key_gas_names = pack(this%gas_names, mask=this%is_key)
    do igas = 1, size(key_gas_names)
      if(.not. string_in_array(key_gas_names(igas), gas_desc%gas_name)) &
        error_msg = ' ' // trim(lower_case(key_gas_names(igas))) // trim(error_msg)
    end do
    if(len_trim(error_msg) > 0) error_msg = "gas_optics: required gases" // trim(error_msg) // " are not provided"

  end function check_key_species_present
  !--------------------------------------------------------------------------------------------------------------------
  !
  ! Function to define names of key and minor gases to be used by gas_optics().
  ! The final list gases includes those that are defined in gas_optics_specification
  ! and are provided in ty_gas_concs.
  !
  function get_minor_list(this, gas_desc, ngas, names_spec)
    class(ty_gas_optics), intent(in)       :: this
    class(ty_gas_concs), intent(in)                      :: gas_desc
    integer, intent(in)                                  :: ngas
    character(32), dimension(ngas), intent(in)           :: names_spec

    ! List of minor gases to be used in gas_optics()
    character(len=32), dimension(:), allocatable         :: get_minor_list
    ! Logical flag for minor species in specification (T = minor; F = not minor)
    logical, dimension(size(names_spec))                 :: gas_is_present
    integer                                              :: igas, icnt

    if (allocated(get_minor_list)) deallocate(get_minor_list)
    do igas = 1, this%get_ngas()
      gas_is_present(igas) = string_in_array(names_spec(igas), gas_desc%gas_name)
    end do
    icnt = count(gas_is_present)
    allocate(get_minor_list(icnt))
    get_minor_list(:) = pack(this%gas_names, mask=gas_is_present)
  end function get_minor_list
  !--------------------------------------------------------------------------------------------------------------------
  !
  ! Inquiry functions
  !
  !--------------------------------------------------------------------------------------------------------------------
  !
  ! return true if initialized for internal sources, false otherwise
  !
  pure function source_is_internal(this)
    class(ty_gas_optics), intent(in) :: this
    logical                                        :: source_is_internal
    source_is_internal = allocated(this%totplnk).and.allocated(this%planck_frac)
  end function source_is_internal
  !--------------------------------------------------------------------------------------------------------------------
  !
  ! return true if initialized for external sources, false otherwise
  !
  pure function source_is_external(this)
    class(ty_gas_optics), intent(in) :: this
    logical                                        :: source_is_external
    source_is_external = allocated(this%solar_src)
  end function source_is_external

  !--------------------------------------------------------------------------------------------------------------------
  !
  ! return the gas names
  !
  pure function get_gases(this)
    class(ty_gas_optics), intent(in) :: this
    character(32), dimension(this%get_ngas())     :: get_gases

    get_gases = this%gas_names
  end function get_gases
  !--------------------------------------------------------------------------------------------------------------------
  !
  ! return the minimum pressure on the interpolation grids
  !
  pure function get_press_ref_min(this)
    class(ty_gas_optics), intent(in) :: this
    real(wp)                                       :: get_press_ref_min

    get_press_ref_min = this%press_ref_min
  end function get_press_ref_min

  !--------------------------------------------------------------------------------------------------------------------
  !
  ! return the maximum pressure on the interpolation grids
  !
  pure function get_press_ref_max(this)
    class(ty_gas_optics), intent(in) :: this
    real(wp)                                       :: get_press_ref_max

    get_press_ref_max = this%press_ref_max
  end function get_press_ref_max

  !--------------------------------------------------------------------------------------------------------------------
  !
  ! return the minimum temparature on the interpolation grids
  !
  pure function get_temp_ref_min(this)
    class(ty_gas_optics), intent(in) :: this
    real(wp)                                       :: get_temp_ref_min

    get_temp_ref_min = this%temp_ref_min
  end function get_temp_ref_min

  !--------------------------------------------------------------------------------------------------------------------
  !
  ! return the maximum temparature on the interpolation grids
  !
  pure function get_temp_ref_max(this)
    class(ty_gas_optics), intent(in) :: this
    real(wp)                                       :: get_temp_ref_max

    get_temp_ref_max = this%temp_ref_max
  end function get_temp_ref_max
  !--------------------------------------------------------------------------------------------------------------------
  !
  ! Utility function, provided for user convenience
  ! computes column amounts of dry air using hydrostatic equation
  !
  function get_col_dry(vmr_h2o, plev, tlay, latitude) result(col_dry)
    ! input
    real(wp), dimension(:,:), intent(in) :: vmr_h2o  ! volume mixing ratio of all gases excluding water; (ncol,nlay)
    real(wp), dimension(:,:), intent(in) :: plev     ! Layer boundary pressures [Pa, mb] (ncol,nlay+1)
    real(wp), dimension(:,:), intent(in) :: tlay     ! Layer temperatures [K] (ncol,nlay)
    real(wp), dimension(:),   optional, &
                              intent(in) :: latitude ! Latitude [degrees] (ncol)
    ! output
    real(wp), dimension(size(tlay,dim=1),size(tlay,dim=2)) :: col_dry ! Column dry amount (ncol,nlay)
    ! ------------------------------------------------
    ! first and second term of Helmert formula
    real(wp), parameter :: helmert1 = 9.80665_wp
    real(wp), parameter :: helmert2 = 0.02586_wp
    ! local variables
    real(wp), dimension(size(tlay,dim=1)                 ) :: g0 ! (ncol)
    real(wp), dimension(size(tlay,dim=1),size(tlay,dim=2)) :: delta_plev ! (ncol,nlay)
    real(wp), dimension(size(tlay,dim=1),size(tlay,dim=2)) :: m_air ! average mass of air; (ncol,nlay)
    integer :: nlev, nlay
    ! ------------------------------------------------
    nlay = size(tlay, dim=2)
    nlev = size(plev, dim=2)

    if(present(latitude)) then
      g0(:) = helmert1 - helmert2 * cos(2.0_wp * pi * latitude(:) / 180.0_wp) ! acceleration due to gravity [m/s^2]
    else
      g0(:) = grav
    end if
    delta_plev(:,:) = abs(plev(:,1:nlev-1) - plev(:,2:nlev))

    ! Get average mass of air
    m_air(:,:) = (m_dry+m_h2o*vmr_h2o(:,:))/(1.+vmr_h2o(:,:))

    ! Hydrostatic equation
    col_dry(:,:) = 10._wp*delta_plev(:,:)*avogad/(1000._wp*m_air(:,:)*100._wp*spread(g0(:),dim=2,ncopies=nlay))
    col_dry(:,:) = col_dry(:,:)/(1._wp+vmr_h2o(:,:))
  end function get_col_dry
  !--------------------------------------------------------------------------------------------------------------------
  !
  ! Internal procedures
  !
  !--------------------------------------------------------------------------------------------------------------------
  pure function rewrite_key_species_pair(key_species_pair)
    ! (0,0) becomes (2,2) -- because absorption coefficients for these g-points will be 0.
    integer, dimension(2) :: rewrite_key_species_pair
    integer, dimension(2), intent(in) :: key_species_pair
    rewrite_key_species_pair = key_species_pair
    if (all(key_species_pair(:).eq.(/0,0/))) then
      rewrite_key_species_pair(:) = (/2,2/)
    end if
  end function

  ! ---------------------------------------------------------------------------------------
  ! true is key_species_pair exists in key_species_list
  pure function key_species_pair_exists(key_species_list, key_species_pair)
    logical :: key_species_pair_exists
    integer, dimension(:,:), intent(in) :: key_species_list
    integer, dimension(2), intent(in) :: key_species_pair
    integer :: i
    do i=1,size(key_species_list,dim=2)
      if (all(key_species_list(:,i).eq.key_species_pair(:))) then
        key_species_pair_exists = .true.
        return
      end if
    end do
    key_species_pair_exists = .false.
  end function key_species_pair_exists
  ! ---------------------------------------------------------------------------------------
  ! create flavor list --
  !   an unordered array of extent (2,:) containing all possible pairs of key species
  !   used in either upper or lower atmos
  !
  subroutine create_flavor(key_species, flavor)
    integer, dimension(:,:,:), intent(in) :: key_species
    integer, dimension(:,:), allocatable, intent(out) :: flavor
    integer, dimension(2,size(key_species,3)*2) :: key_species_list

    integer :: ibnd, iatm, i, iflavor
    ! prepare list of key_species
    i = 1
    do ibnd=1,size(key_species,3)
      do iatm=1,size(key_species,1)
        key_species_list(:,i) = key_species(:,iatm,ibnd)
        i = i + 1
      end do
    end do
    ! rewrite single key_species pairs
    do i=1,size(key_species_list,2)
        key_species_list(:,i) = rewrite_key_species_pair(key_species_list(:,i))
    end do
    ! count unique key species pairs
    iflavor = 0
    do i=1,size(key_species_list,2)
      if (.not.key_species_pair_exists(key_species_list(:,1:i-1),key_species_list(:,i))) then
        iflavor = iflavor + 1
      end if
    end do
    ! fill flavors
    allocate(flavor(2,iflavor))
    iflavor = 0
    do i=1,size(key_species_list,2)
      if (.not.key_species_pair_exists(key_species_list(:,1:i-1),key_species_list(:,i))) then
        iflavor = iflavor + 1
        flavor(:,iflavor) = key_species_list(:,i)
      end if
    end do
  end subroutine create_flavor
  ! ---------------------------------------------------------------------------------------
  !
  ! create index list for extracting col_gas needed for minor gas optical depth calculations
  !
  subroutine create_idx_minor(gas_names, &
    gas_minor, identifier_minor, minor_gases_atm, idx_minor_atm)
    character(len=*), dimension(:), intent(in) :: gas_names
    character(len=*), dimension(:), intent(in) :: &
                                                  gas_minor, &
                                                  identifier_minor
    character(len=*), dimension(:), intent(in) :: minor_gases_atm
    integer, dimension(:), allocatable, &
                                   intent(out) :: idx_minor_atm

    ! local
    integer :: imnr
    integer :: idx_mnr
    allocate(idx_minor_atm(size(minor_gases_atm,dim=1)))
    do imnr = 1, size(minor_gases_atm,dim=1) ! loop over minor absorbers in each band
          ! Find identifying string for minor species in list of possible identifiers (e.g. h2o_slf)
          idx_mnr     = string_loc_in_array(minor_gases_atm(imnr), identifier_minor)
          ! Find name of gas associated with minor species identifier (e.g. h2o)
          idx_minor_atm(imnr) = string_loc_in_array(gas_minor(idx_mnr),    gas_names)
    enddo

  end subroutine create_idx_minor

  ! ---------------------------------------------------------------------------------------
  !
  ! create index for special treatment in density scaling of minor gases
  !
  subroutine create_idx_minor_scaling(gas_names, &
    scaling_gas_atm, idx_minor_scaling_atm)
    character(len=*), dimension(:), intent(in) :: gas_names
    character(len=*), dimension(:), intent(in) :: scaling_gas_atm
    integer, dimension(:), allocatable, &
                                   intent(out) :: idx_minor_scaling_atm

    ! local
    integer :: imnr
    allocate(idx_minor_scaling_atm(size(scaling_gas_atm,dim=1)))
    do imnr = 1, size(scaling_gas_atm,dim=1) ! loop over minor absorbers in each band
          ! This will be -1 if there's no interacting gas
          idx_minor_scaling_atm(imnr) = string_loc_in_array(scaling_gas_atm(imnr), gas_names)
    enddo

  end subroutine create_idx_minor_scaling
  ! ---------------------------------------------------------------------------------------
  subroutine create_key_species_reduce(gas_names,gas_names_red, &
    key_species,key_species_red,key_species_present_init)
    character(len=*), &
              dimension(:),       intent(in) :: gas_names
    character(len=*), &
              dimension(:),       intent(in) :: gas_names_red
    integer,  dimension(:,:,:),   intent(in) :: key_species
    integer,  dimension(:,:,:), allocatable, intent(out) :: key_species_red

    logical, dimension(:), allocatable, intent(out) :: key_species_present_init
    integer :: ip, ia, it, np, na, nt

    np = size(key_species,dim=1)
    na = size(key_species,dim=2)
    nt = size(key_species,dim=3)
    allocate(key_species_red(size(key_species,dim=1), &
                             size(key_species,dim=2), &
                             size(key_species,dim=3)))
    allocate(key_species_present_init(size(gas_names)))
    key_species_present_init = .true.

    do ip = 1, np
      do ia = 1, na
        do it = 1, nt
          if (key_species(ip,ia,it) .ne. 0) then
            key_species_red(ip,ia,it) = string_loc_in_array(gas_names(key_species(ip,ia,it)),gas_names_red)
            if (key_species_red(ip,ia,it) .eq. -1) key_species_present_init(key_species(ip,ia,it)) = .false.
          else
            key_species_red(ip,ia,it) = key_species(ip,ia,it)
          endif
        enddo
      end do
    enddo

  end subroutine create_key_species_reduce

! ---------------------------------------------------------------------------------------
  subroutine reduce_minor_arrays(available_gases, &
                           gas_names, &
                           gas_minor,identifier_minor,&
                           kminor_atm, &
                           minor_gases_atm, &
                           minor_limits_gpt_atm, &
                           minor_scales_with_density_atm, &
                           scaling_gas_atm, &
                           scale_by_complement_atm, &
                           kminor_start_atm, &
                           kminor_atm_red, &
                           minor_gases_atm_red, &
                           minor_limits_gpt_atm_red, &
                           minor_scales_with_density_atm_red, &
                           scaling_gas_atm_red, &
                           scale_by_complement_atm_red, &
                           kminor_start_atm_red)

    class(ty_gas_concs),                intent(in   ) :: available_gases
    character(len=*), &
              dimension(:),       intent(in) :: gas_names
    real(wp), dimension(:,:,:),   intent(in) :: kminor_atm
    character(len=*),   dimension(:), &
                                  intent(in) :: gas_minor, &
                                                identifier_minor
    character(len=*),   dimension(:), &
                                  intent(in) :: minor_gases_atm
    integer,  dimension(:,:),     intent(in) :: &
                                                minor_limits_gpt_atm
    logical,  dimension(:),       intent(in) :: &
                                                minor_scales_with_density_atm
    character(len=*),   dimension(:),intent(in) :: &
                                                scaling_gas_atm
    logical,  dimension(:), intent(in) :: &
                                                scale_by_complement_atm
    integer,  dimension(:), intent(in) :: &
                                                kminor_start_atm

    real(wp), dimension(:,:,:),  allocatable, intent(out) :: kminor_atm_red
    character(len=*),   dimension(:), &
                                  allocatable, intent(out) :: minor_gases_atm_red
    integer,  dimension(:,:),     allocatable, intent(out) :: &
                                                minor_limits_gpt_atm_red
    logical,  dimension(:),       allocatable, intent(out) :: &
                                                minor_scales_with_density_atm_red
    character(len=*),   dimension(:),allocatable, intent(out) :: &
                                                scaling_gas_atm_red
    logical,  dimension(:), allocatable, intent(out) :: &
                                                scale_by_complement_atm_red
    integer,  dimension(:), allocatable, intent(out) :: &
                                                kminor_start_atm_red

    ! Local variables
    integer :: i, j
    integer :: idx_mnr, nm, tot_g, red_nm
    integer :: icnt, n_elim, ng
    logical, dimension(:), allocatable :: gas_is_present

    nm = size(minor_gases_atm)
    tot_g=0
    allocate(gas_is_present(nm))
    do i = 1, size(minor_gases_atm)
      idx_mnr = string_loc_in_array(minor_gases_atm(i), identifier_minor)
      gas_is_present(i) = string_in_array(gas_minor(idx_mnr),available_gases%gas_name)
      if(gas_is_present(i)) then
        tot_g = tot_g + (minor_limits_gpt_atm(2,i)-minor_limits_gpt_atm(1,i)+1)
      endif
    enddo
    red_nm = count(gas_is_present)

    if ((red_nm .eq. nm)) then
      kminor_atm_red = kminor_atm
      minor_gases_atm_red = minor_gases_atm
      minor_limits_gpt_atm_red = minor_limits_gpt_atm
      minor_scales_with_density_atm_red = minor_scales_with_density_atm
      scaling_gas_atm_red = scaling_gas_atm
      scale_by_complement_atm_red = scale_by_complement_atm
      kminor_start_atm_red = kminor_start_atm
    else
      minor_gases_atm_red= pack(minor_gases_atm, mask=gas_is_present)
      minor_scales_with_density_atm_red = pack(minor_scales_with_density_atm, &
        mask=gas_is_present)
      scaling_gas_atm_red = pack(scaling_gas_atm, &
        mask=gas_is_present)
      scale_by_complement_atm_red = pack(scale_by_complement_atm, &
        mask=gas_is_present)
      kminor_start_atm_red = pack(kminor_start_atm, &
        mask=gas_is_present)

      allocate(minor_limits_gpt_atm_red(2, red_nm))
      allocate(kminor_atm_red(tot_g, size(kminor_atm,2), size(kminor_atm,3)))

      icnt = 0
      n_elim = 0
      do i = 1, nm
        ng = minor_limits_gpt_atm(2,i)-minor_limits_gpt_atm(1,i)+1
        if(gas_is_present(i)) then
          icnt = icnt + 1
          minor_limits_gpt_atm_red(1:2,icnt) = minor_limits_gpt_atm(1:2,i)
          kminor_start_atm_red(icnt) = kminor_start_atm(i)-n_elim
          do j = 1, ng
            kminor_atm_red(kminor_start_atm_red(icnt)+j-1,:,:) = &
              kminor_atm(kminor_start_atm(i)+j-1,:,:)
          enddo
        else
          n_elim = n_elim + ng
        endif
      enddo
    endif

  end subroutine reduce_minor_arrays

! ---------------------------------------------------------------------------------------
  ! returns flavor index; -1 if not found
  pure function key_species_pair2flavor(flavor, key_species_pair)
    integer :: key_species_pair2flavor
    integer, dimension(:,:), intent(in) :: flavor
    integer, dimension(2), intent(in) :: key_species_pair
    integer :: iflav
    do iflav=1,size(flavor,2)
      if (all(key_species_pair(:).eq.flavor(:,iflav))) then
        key_species_pair2flavor = iflav
        return
      end if
    end do
    key_species_pair2flavor = -1
  end function key_species_pair2flavor

  ! ---------------------------------------------------------------------------------------
  !
  ! create gpoint_flavor list
  !   a map pointing from each g-point to the corresponding entry in the "flavor list"
  !
  subroutine create_gpoint_flavor(key_species, gpt2band, flavor, gpoint_flavor)
    integer, dimension(:,:,:), intent(in) :: key_species
    integer, dimension(:), intent(in) :: gpt2band
    integer, dimension(:,:), intent(in) :: flavor
    integer, dimension(:,:), intent(out), allocatable :: gpoint_flavor
    integer :: ngpt, igpt, iatm
    ngpt = size(gpt2band)
    allocate(gpoint_flavor(2,ngpt))
    do igpt=1,ngpt
      do iatm=1,2
        gpoint_flavor(iatm,igpt) = key_species_pair2flavor( &
          flavor, &
          rewrite_key_species_pair(key_species(:,iatm,gpt2band(igpt))) &
        )
      end do
    end do
  end subroutine create_gpoint_flavor

 !--------------------------------------------------------------------------------------------------------------------
 !
 ! Utility function to combine optical depths from gas absorption and Rayleigh scattering
 !   (and reorder them for convenience, while we're at it)
 !
 subroutine combine_and_reorder(tau, tau_rayleigh, has_rayleigh, optical_props)
    real(wp), dimension(:,:,:),   intent(in) :: tau
    real(wp), dimension(:,:,:),   intent(in) :: tau_rayleigh
    logical,                      intent(in) :: has_rayleigh
    class(ty_optical_props_arry), intent(inout) :: optical_props

    integer :: ncol, nlay, ngpt, nmom

    ncol = size(tau, 3)
    nlay = size(tau, 2)
    ngpt = size(tau, 1)

    if (.not. has_rayleigh) then
      ! index reorder (ngpt, nlay, ncol) -> (ncol,nlay,gpt)
      optical_props%tau = reorder123x321(tau)
      select type(optical_props)
        type is (ty_optical_props_2str)
          call zero_array(     ncol,nlay,ngpt,optical_props%ssa)
          call zero_array(     ncol,nlay,ngpt,optical_props%g  )
        type is (ty_optical_props_nstr) ! We ought to be able to combine this with above
          nmom = size(optical_props%p, 1)
          call zero_array(     ncol,nlay,ngpt,optical_props%ssa)
          call zero_array(nmom,ncol,nlay,ngpt,optical_props%p  )
        end select
    else
      ! combine optical depth and rayleigh scattering
      select type(optical_props)
        type is (ty_optical_props_1scl)
          ! User is asking for absorption optical depth
          optical_props%tau = reorder123x321(tau)
        type is (ty_optical_props_2str)
          call combine_and_reorder_2str(ncol, nlay, ngpt,       tau, tau_rayleigh, &
                                        optical_props%tau, optical_props%ssa, optical_props%g)
        type is (ty_optical_props_nstr) ! We ought to be able to combine this with above
          nmom = size(optical_props%p, 1)
          call combine_and_reorder_nstr(ncol, nlay, ngpt, nmom, tau, tau_rayleigh, &
                                        optical_props%tau, optical_props%ssa, optical_props%p)
      end select
    end if
  end subroutine combine_and_reorder

  !--------------------------------------------------------------------------------------------------------------------
  !
  ! return the number of reference pressure layers
  !
  pure function get_nlay_ref(this)
    class(ty_gas_optics), intent(in) :: this
    integer                                        :: get_nlay_ref

    get_nlay_ref = size(this%kmajor,dim=3)
  end function get_nlay_ref

  !--------------------------------------------------------------------------------------------------------------------
  !
  ! return extent of eta dimension
  !
  pure function get_neta(this)
    class(ty_gas_optics), intent(in) :: this
    integer                                        :: get_neta

    get_neta = size(this%kmajor,dim=2)
  end function

  !--------------------------------------------------------------------------------------------------------------------
  ! Generic procedures for checking sizes, limits
  !--------------------------------------------------------------------------------------------------------------------
  !
  ! Extents
  !
  ! --------------------------------------------------------------------------------------
  function check_extent_1d(array, n1, label)
    real(wp), dimension(:          ), intent(in) :: array
    integer,                          intent(in) :: n1
    character(len=*),                 intent(in) :: label
    character(len=128)                           :: check_extent_1d

    check_extent_1d = ""
    if(size(array,1) /= n1) &
      check_extent_1d = trim(label) // ' has incorrect size.'
  end function check_extent_1d
  ! --------------------------------------------------------------------------------------
  function check_extent_2d(array, n1, n2, label)
    real(wp), dimension(:,:        ), intent(in) :: array
    integer,                          intent(in) :: n1, n2
    character(len=*),                 intent(in) :: label
    character(len=128)                           :: check_extent_2d

    check_extent_2d = ""
    if(size(array,1) /= n1 .or. size(array,2) /= n2 ) &
      check_extent_2d = trim(label) // ' has incorrect size.'
  end function check_extent_2d
  ! --------------------------------------------------------------------------------------
  function check_extent_3d(array, n1, n2, n3, label)
    real(wp), dimension(:,:,:      ), intent(in) :: array
    integer,                          intent(in) :: n1, n2, n3
    character(len=*),                 intent(in) :: label
    character(len=128)                           :: check_extent_3d

    check_extent_3d = ""
    if(size(array,1) /= n1 .or. size(array,2) /= n2 .or. size(array,3) /= n3) &
      check_extent_3d = trim(label) // ' has incorrect size.'
  end function check_extent_3d
  ! --------------------------------------------------------------------------------------
  function check_extent_4d(array, n1, n2, n3, n4, label)
    real(wp), dimension(:,:,:,:    ), intent(in) :: array
    integer,                          intent(in) :: n1, n2, n3, n4
    character(len=*),                 intent(in) :: label
    character(len=128)                           :: check_extent_4d

    check_extent_4d = ""
    if(size(array,1) /= n1 .or. size(array,2) /= n2 .or. size(array,3) /= n3 .or. &
       size(array,4) /= n4) &
      check_extent_4d = trim(label) // ' has incorrect size.'
  end function check_extent_4d
  ! --------------------------------------------------------------------------------------
  function check_extent_5d(array, n1, n2, n3, n4, n5, label)
    real(wp), dimension(:,:,:,:,:  ), intent(in) :: array
    integer,                          intent(in) :: n1, n2, n3, n4, n5
    character(len=*),                 intent(in) :: label
    character(len=128)                           :: check_extent_5d

    check_extent_5d = ""
    if(size(array,1) /= n1 .or. size(array,2) /= n2 .or. size(array,3) /= n3 .or. &
       size(array,4) /= n4 .or. size(array,5) /= n5) &
      check_extent_5d = trim(label) // ' has incorrect size.'
  end function check_extent_5d
  ! --------------------------------------------------------------------------------------
  function check_extent_6d(array, n1, n2, n3, n4, n5, n6, label)
    real(wp), dimension(:,:,:,:,:,:), intent(in) :: array
    integer,                          intent(in) :: n1, n2, n3, n4, n5, n6
    character(len=*),                 intent(in) :: label
    character(len=128)                           :: check_extent_6d

    check_extent_6d = ""
    if(size(array,1) /= n1 .or. size(array,2) /= n2 .or. size(array,3) /= n3 .or. &
       size(array,4) /= n4 .or. size(array,5) /= n5 .or. size(array,6) /= n6 ) &
      check_extent_6d = trim(label) // ' has incorrect size.'
  end function check_extent_6d
  ! --------------------------------------------------------------------------------------
  !
  ! Values
  !
  ! --------------------------------------------------------------------------------------
  function check_range_1D(val, minV, maxV, label)
    real(wp), dimension(:),     intent(in) :: val
    real(wp),                   intent(in) :: minV, maxV
    character(len=*),           intent(in) :: label
    character(len=128)                     :: check_range_1D

    check_range_1D = ""
    if(any(val < minV) .or. any(val > maxV)) &
      check_range_1D = trim(label) // ' values out of range.'
  end function check_range_1D
  ! --------------------------------------------------------------------------------------
  function check_range_2D(val, minV, maxV, label)
    real(wp), dimension(:,:),   intent(in) :: val
    real(wp),                   intent(in) :: minV, maxV
    character(len=*),           intent(in) :: label
    character(len=128)                     :: check_range_2D

    check_range_2D = ""
    if(any(val < minV) .or. any(val > maxV)) &
      check_range_2D = trim(label) // ' values out of range.'
  end function check_range_2D
  ! --------------------------------------------------------------------------------------
  function check_range_3D(val, minV, maxV, label)
    real(wp), dimension(:,:,:), intent(in) :: val
    real(wp),                   intent(in) :: minV, maxV
    character(len=*),           intent(in) :: label
    character(len=128)                     :: check_range_3D

    check_range_3D = ""
    if(any(val < minV) .or. any(val > maxV)) &
      check_range_3D = trim(label) // ' values out of range.'
  end function check_range_3D
  !------------------------------------------------------------------------------------------
end module mo_gas_optics<|MERGE_RESOLUTION|>--- conflicted
+++ resolved
@@ -581,12 +581,11 @@
     character(len=128)                                 :: error_msg
     ! ----------------------------------------------------------
     integer :: icol, ilay
-    real(wp), dimension(ngpt,nlay,ncol)                               :: lay_src_t, lev_src_inc_t, lev_src_dec_t
-    real(wp), dimension(ngpt,     ncol)                               :: sfc_src_t
+    real(wp), dimension(ngpt,nlay,ncol)                               :: lay_source_t, lev_source_inc_t, lev_source_dec_t
+    real(wp), dimension(ngpt,     ncol)                               :: sfc_source_t
     ! Variables for temperature at layer edges [K] (ncol, nlay+1)
     real(wp), dimension(size(play,dim=1),size(play,dim=2)+1), target  :: tlev_arr
     real(wp), dimension(:,:),                                 pointer :: tlev_wk => NULL()
-    real(wp), dimension(ngpt,nlay,ncol) :: lay_source, lev_source_inc, lev_source_dec
     ! ----------------------------------------------------------
     error_msg = ""
     !
@@ -631,25 +630,18 @@
                 fmajor, jeta, tropo, jtemp, jpress,                    &
                 this%get_gpoint_bands(), this%get_band_lims_gpoint(), this%planck_frac, this%temp_ref_min,&
                 this%totplnk_delta, this%totplnk, this%gpoint_flavor,  &
-<<<<<<< HEAD
-                sources%sfc_source, lay_source, lev_source_inc, lev_source_dec)
+                sfc_source_t, lay_source_t, lev_source_inc_t, lev_source_dec_t)
 #ifdef USE_TIMING
     ilay = gptlstop("compute_Planck_source")
     ilay = gptlstart("Planck-reorder123x321")
 #endif
-    sources%lay_source     = reorder123x321(lay_source)
-    sources%lev_source_inc = reorder123x321(lev_source_inc)
-    sources%lev_source_dec = reorder123x321(lev_source_dec)
+    sources%sfc_source     = transpose(sfc_source_t)
+    sources%lay_source     = reorder123x321(lay_source_t)
+    sources%lev_source_inc = reorder123x321(lev_source_inc_t)
+    sources%lev_source_dec = reorder123x321(lev_source_dec_t)
 #ifdef USE_TIMING
     ilay = gptlstop("Planck-reorder123x321")
 #endif
-=======
-                sfc_src_t, lay_src_t, lev_src_inc_t, lev_src_dec_t)
-    sources%sfc_source = transpose(sfc_src_t)
-    sources%lay_source     = reorder123x321(lay_src_t)
-    sources%lev_source_inc = reorder123x321(lev_src_inc_t)
-    sources%lev_source_dec = reorder123x321(lev_src_dec_t)
->>>>>>> ae831013
   end function source
   !--------------------------------------------------------------------------------------------------------------------
   !
